--- conflicted
+++ resolved
@@ -6,18 +6,6 @@
 # See more keys and their definitions at https://doc.rust-lang.org/cargo/reference/manifest.html
 
 [dependencies]
-<<<<<<< HEAD
-anyhow = "1.0.95"
-derive_builder = "0.20.2"
-nalgebra = "0.33.2"
-num-traits = "0.2.19"
-peroxide = "0.39.0"
-serde = { version = "1.0.217", features = ["derive"] }
-serde_json = "1.0.135" 
-serde_test = "1.0.177"
-thiserror = "2.0.9"
-uuid = { version = "1.11.0", features = ["v4", "fast-rng", "macro-diagnostics", "serde"] }
-=======
 anyhow = "1.0.98"
 derive_builder = "0.20.2"
 nalgebra = "0.33.2"
@@ -28,7 +16,6 @@
 serde_test = "1.0.177"
 thiserror = "2.0.12"
 uuid = { version = "1.17.0", features = ["v4", "fast-rng", "macro-diagnostics", "serde"] }
->>>>>>> e63557e4
 
 [lints.rust]
 unsafe_code = "forbid"
