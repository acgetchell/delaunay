--- conflicted
+++ resolved
@@ -101,11 +101,7 @@
             InsertionStatistics, InsertionStrategy,
         },
     },
-<<<<<<< HEAD
-    triangulation_data_structure::Tds,
-=======
     triangulation_data_structure::{Tds, TriangulationConstructionError},
->>>>>>> e41a9b9b
     vertex::Vertex,
 };
 use crate::geometry::{algorithms::convex_hull::ConvexHull, traits::coordinate::CoordinateScalar};
@@ -400,14 +396,7 @@
     }
 
     /// Count boundary facets (shared by 1 cell)
-<<<<<<< HEAD
-    ///
-    /// TODO: Migrate to cache-backed path once Phase 3 lands.
-    /// Should use `self.try_get_or_build_facet_cache(&tds)?` instead of direct TDS call.
-    #[allow(deprecated)] // Test helper function - will be migrated in Phase 3
-=======
     #[allow(deprecated)] // Test helper - deprecation doesn't apply to tests
->>>>>>> e41a9b9b
     fn count_boundary_facets(tds: &Tds<f64, Option<()>, Option<()>, 3>) -> usize {
         tds.build_facet_to_cells_map_lenient()
             .values()
@@ -416,14 +405,7 @@
     }
 
     /// Count internal facets (shared by 2 cells)
-<<<<<<< HEAD
-    ///
-    /// TODO: Migrate to cache-backed path once Phase 3 lands.
-    /// Should use `self.try_get_or_build_facet_cache(&tds)?` instead of direct TDS call.
-    #[allow(deprecated)] // Test helper function - will be migrated in Phase 3
-=======
     #[allow(deprecated)] // Test helper - deprecation doesn't apply to tests
->>>>>>> e41a9b9b
     fn count_internal_facets(tds: &Tds<f64, Option<()>, Option<()>, 3>) -> usize {
         tds.build_facet_to_cells_map_lenient()
             .values()
@@ -432,14 +414,7 @@
     }
 
     /// Count invalid facets (shared by 3+ cells)
-<<<<<<< HEAD
-    ///
-    /// TODO: Migrate to cache-backed path once Phase 3 lands.
-    /// Should use `self.try_get_or_build_facet_cache(&tds)?` instead of direct TDS call.
-    #[allow(deprecated)] // Test helper function - will be migrated in Phase 3
-=======
     #[allow(deprecated)] // Test helper - deprecation doesn't apply to tests
->>>>>>> e41a9b9b
     fn count_invalid_facets(tds: &Tds<f64, Option<()>, Option<()>, 3>) -> usize {
         tds.build_facet_to_cells_map_lenient()
             .values()
@@ -581,13 +556,8 @@
         }
 
         // Critical issue detection
-<<<<<<< HEAD
-        // TODO: Migrate to cache-backed path once Phase 3 lands.
-        let facet_to_cells = tds.build_facet_to_cells_map().unwrap_or_default();
-=======
         #[allow(deprecated)] // Test diagnostic - OK to use deprecated method
         let facet_to_cells = tds.build_facet_to_cells_map_lenient();
->>>>>>> e41a9b9b
         let mut invalid_sharing = 0;
         let mut boundary_facets = 0;
 
@@ -655,13 +625,8 @@
         println!("  Cells: {}", tds.number_of_cells());
 
         // Check facet sharing
-<<<<<<< HEAD
-        // TODO: Migrate to cache-backed path once Phase 3 lands.
-        let facet_to_cells = tds.build_facet_to_cells_map().unwrap_or_default();
-=======
         #[allow(deprecated)] // Test diagnostic - OK to use deprecated method
         let facet_to_cells = tds.build_facet_to_cells_map_lenient();
->>>>>>> e41a9b9b
         let boundary_count = facet_to_cells
             .values()
             .filter(|cells| cells.len() == 1)
