//! Robust Bowyer-Watson algorithm using enhanced geometric predicates.
//!
//! This module demonstrates how to integrate the robust geometric predicates
//! into the Bowyer-Watson triangulation algorithm to address the
//! "No cavity boundary facets found" error.

use crate::core::collections::MAX_PRACTICAL_DIMENSION_SIZE;
use crate::core::collections::{
    CellKeySet, FacetToCellsMap, FastHashMap, FastHashSet, SmallBuffer,
};
use crate::core::traits::facet_cache::FacetCacheProvider;
use crate::core::util::derive_facet_key_from_vertices;
use arc_swap::ArcSwapOption;
use std::marker::PhantomData;
use std::ops::{AddAssign, Div, DivAssign, SubAssign};
use std::sync::{Arc, atomic::AtomicU64};

use crate::core::traits::insertion_algorithm::{
    InsertionAlgorithm, InsertionBuffers, InsertionError, InsertionInfo, InsertionStatistics,
    InsertionStrategy,
};
use crate::core::{
    facet::Facet,
    triangulation_data_structure::{
        CellKey, Tds, TriangulationConstructionError, TriangulationValidationError,
    },
    vertex::Vertex,
};
use crate::geometry::{
    algorithms::convex_hull::ConvexHull,
    point::Point,
    predicates::InSphere,
    robust_predicates::{RobustPredicateConfig, config_presets, robust_insphere},
    traits::coordinate::{Coordinate, CoordinateScalar},
    util::safe_usize_to_scalar,
};
use nalgebra::{self as na, ComplexField};
use serde::{Serialize, de::DeserializeOwned};
use std::iter::Sum;

/// Enhanced Bowyer-Watson algorithm with robust geometric predicates.
pub struct RobustBoyerWatson<T, U, V, const D: usize>
where
    T: CoordinateScalar,
    U: crate::core::traits::data_type::DataType,
    V: crate::core::traits::data_type::DataType,
    [T; D]: Copy + Default + DeserializeOwned + Serialize + Sized,
{
    /// Configuration for robust predicates
    predicate_config: RobustPredicateConfig<T>,
    /// Unified statistics tracking
    stats: InsertionStatistics,
    /// Reusable buffers for performance
    buffers: InsertionBuffers<T, U, V, D>,
    /// Cached convex hull for hull extension
    hull: Option<ConvexHull<T, U, V, D>>,
    /// Cache for facet-to-cells mapping
    facet_to_cells_cache: ArcSwapOption<FacetToCellsMap>,
    /// Generation counter for cache invalidation
    cached_generation: Arc<AtomicU64>,
    /// Phantom data to indicate that U and V types are used in method signatures
    _phantom: PhantomData<(U, V)>,
}

impl<T, U, V, const D: usize> Default for RobustBoyerWatson<T, U, V, D>
where
    T: CoordinateScalar + ComplexField<RealField = T> + Sum + num_traits::Zero + From<f64>,
    U: crate::core::traits::data_type::DataType + DeserializeOwned,
    V: crate::core::traits::data_type::DataType + DeserializeOwned,
    f64: From<T>,
    for<'a> &'a T: std::ops::Div<T>,
    ordered_float::OrderedFloat<f64>: From<T>,
    [T; D]: Copy + Default + DeserializeOwned + Serialize + Sized,
    [f64; D]: Default + DeserializeOwned + Serialize + Sized,
    na::OPoint<T, na::Const<D>>: From<[f64; D]>,
{
    fn default() -> Self {
        Self::new()
    }
}

impl<T, U, V, const D: usize> RobustBoyerWatson<T, U, V, D>
where
    T: CoordinateScalar + ComplexField<RealField = T> + Sum + num_traits::Zero + From<f64>,
    U: crate::core::traits::data_type::DataType + DeserializeOwned,
    V: crate::core::traits::data_type::DataType + DeserializeOwned,
    f64: From<T>,
    for<'a> &'a T: std::ops::Div<T>,
    ordered_float::OrderedFloat<f64>: From<T>,
    [T; D]: Copy + Default + DeserializeOwned + Serialize + Sized,
    [f64; D]: Default + DeserializeOwned + Serialize + Sized,
    na::OPoint<T, na::Const<D>>: From<[f64; D]>,
{
    /// Create a new robust Bowyer-Watson algorithm instance.
    ///
    /// Creates an instance with default predicate configuration optimized
    /// for general-purpose triangulation.
    ///
    /// # Examples
    ///
    /// ```
    /// use delaunay::core::algorithms::robust_bowyer_watson::RobustBoyerWatson;
    /// use delaunay::core::traits::insertion_algorithm::InsertionAlgorithm;
    ///
    /// let algorithm: RobustBoyerWatson<f64, Option<()>, Option<()>, 3> = RobustBoyerWatson::new();
    /// // Algorithm should be properly initialized with general triangulation config
    /// let (processed, created, removed) = algorithm.get_statistics();
    /// assert_eq!(processed, 0); // No vertices processed yet
    /// assert_eq!(created, 0);   // No cells created yet
    /// assert_eq!(removed, 0);   // No cells removed yet
    /// ```
    #[must_use]
    pub fn new() -> Self {
        Self {
            predicate_config: config_presets::general_triangulation::<T>(),
            stats: InsertionStatistics::new(),
            buffers: InsertionBuffers::with_capacity(D * 10), // Scale capacity with dimension
            hull: None,
            facet_to_cells_cache: ArcSwapOption::empty(),
            cached_generation: Arc::new(AtomicU64::new(0)),
            _phantom: PhantomData,
        }
    }

    /// Create with custom predicate configuration.
    ///
    /// Allows fine-tuning of the robustness parameters for specific use cases.
    ///
    /// # Arguments
    ///
    /// * `config` - Custom predicate configuration
    ///
    /// # Examples
    ///
    /// ```
    /// use delaunay::core::algorithms::robust_bowyer_watson::RobustBoyerWatson;
    /// use delaunay::geometry::robust_predicates::config_presets;
    ///
    /// let config = config_presets::high_precision::<f64>();
    /// let algorithm: RobustBoyerWatson<f64, Option<()>, Option<()>, 3> =
    ///     RobustBoyerWatson::with_config(config);
    /// ```
    pub fn with_config(config: RobustPredicateConfig<T>) -> Self {
        Self {
            predicate_config: config,
            stats: InsertionStatistics::new(),
            buffers: InsertionBuffers::with_capacity(D * 10), // Scale capacity with dimension
            hull: None,
            facet_to_cells_cache: ArcSwapOption::empty(),
            cached_generation: Arc::new(AtomicU64::new(0)),
            _phantom: PhantomData,
        }
    }

    /// Create optimized for handling degenerate cases.
    ///
    /// Uses more lenient tolerances and fewer refinement iterations to handle
    /// nearly degenerate geometric configurations that might cause numerical instability.
    ///
    /// # Examples
    ///
    /// ```
    /// use delaunay::core::algorithms::robust_bowyer_watson::RobustBoyerWatson;
    /// use delaunay::core::traits::insertion_algorithm::InsertionAlgorithm;
    ///
    /// let algorithm: RobustBoyerWatson<f64, Option<()>, Option<()>, 3> =
    ///     RobustBoyerWatson::for_degenerate_cases();
    /// // Algorithm should be properly initialized for degenerate cases
    /// let (processed, created, removed) = algorithm.get_statistics();
    /// assert_eq!(processed, 0); // No vertices processed yet
    /// ```
    #[must_use]
    pub fn for_degenerate_cases() -> Self {
        Self {
            predicate_config: config_presets::degenerate_robust::<T>(),
            stats: InsertionStatistics::new(),
            buffers: InsertionBuffers::with_capacity(D * 10), // Scale capacity with dimension
            hull: None,
            facet_to_cells_cache: ArcSwapOption::empty(),
            cached_generation: Arc::new(AtomicU64::new(0)),
            _phantom: PhantomData,
        }
    }

    /// Robust implementation that uses trait methods as primary strategies with enhanced predicates as fallbacks.
    ///
    /// # Errors
    ///
    /// Returns an error if vertex insertion fails due to geometric issues,
    /// validation problems, or if recovery strategies are unsuccessful.
    fn robust_insert_vertex_impl(
        &mut self,
        tds: &mut Tds<T, U, V, D>,
        vertex: &Vertex<T, U, D>,
    ) -> Result<InsertionInfo, InsertionError>
    where
        T: AddAssign<T> + ComplexField<RealField = T> + SubAssign<T> + Sum + From<f64>,
        f64: From<T>,
        for<'a> &'a T: Div<T>,
        ordered_float::OrderedFloat<f64>: From<T>,
        nalgebra::OPoint<T, nalgebra::Const<D>>: From<[f64; D]>,
        [f64; D]: Default + DeserializeOwned + Serialize + Sized,
    {
        // Determine the best strategy using trait method
        let strategy = self.determine_strategy(tds, vertex);

        // Try primary insertion strategies using trait methods
        let mut result = match strategy {
            InsertionStrategy::CavityBased => {
                self.insert_vertex_cavity_based_with_robust_predicates(tds, vertex)
            }
            InsertionStrategy::HullExtension => {
                self.insert_vertex_hull_extension_with_robust_predicates(tds, vertex)
            }
            _ => {
                // For other strategies, try cavity-based first
                self.insert_vertex_cavity_based_with_robust_predicates(tds, vertex)
            }
        };

        // If primary strategy failed, try fallback strategies
        let mut used_fallback = false;
        if result.is_err() {
            used_fallback = true;

            // Try the other strategy
            result = match strategy {
                InsertionStrategy::CavityBased => {
                    // If cavity-based failed, try hull extension
                    self.insert_vertex_hull_extension_with_robust_predicates(tds, vertex)
                }
                InsertionStrategy::HullExtension => {
                    // If hull extension failed, try cavity-based
                    self.insert_vertex_cavity_based_with_robust_predicates(tds, vertex)
                }
                _ => {
                    // Try hull extension as fallback
                    self.insert_vertex_hull_extension_with_robust_predicates(tds, vertex)
                }
            };

            // If both strategies failed, try general fallback
            if result.is_err() {
                result = self.insert_vertex_fallback(tds, vertex);
            }
        }

        // Update statistics on successful insertion (matching IncrementalBoyerWatson pattern)
        if let Ok(ref info) = result {
            self.stats.vertices_processed += 1;
            self.stats.total_cells_created += info.cells_created;
            self.stats.total_cells_removed += info.cells_removed;

            // Track robust-specific statistics
            if used_fallback {
                self.stats.fallback_strategies_used += 1;
            }
        }

        result
    }

    /// Cavity-based insertion with robust predicates as enhancement
    fn insert_vertex_cavity_based_with_robust_predicates(
        &mut self,
        tds: &mut Tds<T, U, V, D>,
        vertex: &Vertex<T, U, D>,
    ) -> Result<InsertionInfo, InsertionError>
    where
        T: AddAssign<T> + ComplexField<RealField = T> + SubAssign<T> + Sum + From<f64>,
        f64: From<T>,
        for<'a> &'a T: Div<T>,
        ordered_float::OrderedFloat<f64>: From<T>,
        nalgebra::OPoint<T, nalgebra::Const<D>>: From<[f64; D]>,
        [f64; D]: Default + DeserializeOwned + Serialize + Sized,
    {
        // First try using trait method for bad cell detection with robust fallback
        let bad_cells = self.find_bad_cells_with_robust_fallback(tds, vertex);

        if !bad_cells.is_empty() {
            // Try boundary facet detection using trait method with robust fallback
            #[allow(clippy::collapsible_if)] // Can't collapse due to if-let chain guard limitations
            if let Ok(boundary_facets) =
                self.find_cavity_boundary_facets_with_robust_fallback(tds, &bad_cells)
            {
                if !boundary_facets.is_empty() {
                    let cells_removed = bad_cells.len();
                    <Self as InsertionAlgorithm<T, U, V, D>>::remove_bad_cells(tds, &bad_cells);

                    // Ensure vertex is in TDS - if this fails, propagate the error
                    <Self as InsertionAlgorithm<T, U, V, D>>::ensure_vertex_in_tds(tds, vertex)?;

                    let cells_created =
                        <Self as InsertionAlgorithm<T, U, V, D>>::create_cells_from_boundary_facets(
                            tds,
                            &boundary_facets,
                            vertex,
                        );

                    // Maintain invariants after structural changes
                    <Self as InsertionAlgorithm<T, U, V, D>>::finalize_after_insertion(tds).map_err(
                        |e| InsertionError::TriangulationState(
                            TriangulationValidationError::FinalizationFailed {
                                message: format!(
                                    "Failed to finalize triangulation after robust cavity-based insertion \
                                         (removed {cells_removed} cells, created {cells_created} cells). \
                                         Underlying error: {e}"
                                ),
                            }
                        ),
                    )?;

                    return Ok(InsertionInfo {
                        strategy: InsertionStrategy::CavityBased,
                        cells_removed,
                        cells_created,
                        success: true,
                        degenerate_case_handled: false,
                    });
                }
            }
        }

        // If robust detection fails, fall back to trait method
        self.insert_vertex_cavity_based(tds, vertex)
    }

    /// Hull extension insertion with robust predicates as enhancement
    fn insert_vertex_hull_extension_with_robust_predicates(
        &self,
        tds: &mut Tds<T, U, V, D>,
        vertex: &Vertex<T, U, D>,
    ) -> Result<InsertionInfo, InsertionError>
    where
        T: AddAssign<T> + ComplexField<RealField = T> + SubAssign<T> + Sum + From<f64>,
        f64: From<T>,
        for<'a> &'a T: Div<T>,
        ordered_float::OrderedFloat<f64>: From<T>,
        nalgebra::OPoint<T, nalgebra::Const<D>>: From<[f64; D]>,
        [f64; D]: Default + DeserializeOwned + Serialize + Sized,
    {
        // Use visibility detection with robust fallback
        #[allow(clippy::collapsible_if)] // Can't collapse due to if-let chain guard limitations
        if let Ok(visible_facets) =
            self.find_visible_boundary_facets_with_robust_fallback(tds, vertex)
        {
            if !visible_facets.is_empty() {
                // Ensure vertex is in TDS - if this fails, propagate the error
                <Self as InsertionAlgorithm<T, U, V, D>>::ensure_vertex_in_tds(tds, vertex)?;

                let cells_created =
                    <Self as InsertionAlgorithm<T, U, V, D>>::create_cells_from_boundary_facets(
                        tds,
                        &visible_facets,
                        vertex,
                    );

                // Maintain invariants after structural changes
                <Self as InsertionAlgorithm<T, U, V, D>>::finalize_after_insertion(tds).map_err(
                    |e| InsertionError::TriangulationState(
                        TriangulationValidationError::FinalizationFailed {
                            message: format!(
                                "Failed to finalize triangulation after robust hull extension insertion \
                                     (created {cells_created} cells). Underlying error: {e}"
                            ),
                        }
                    ),
                )?;

                return Ok(InsertionInfo {
                    strategy: InsertionStrategy::HullExtension,
                    cells_removed: 0,
                    cells_created,
                    success: true,
                    degenerate_case_handled: false,
                });
            }
        }

        // If visibility detection fails, fall back to trait method
        self.insert_vertex_hull_extension(tds, vertex)
    }

    /// Find bad cells by first using the trait method, then applying robust predicates for edge cases.
    ///
    /// This approach integrates the trait's `find_bad_cells` method with the robust predicates
    /// to provide a more reliable cell detection method, especially for degenerate cases.
    fn find_bad_cells_with_robust_fallback(
        &mut self,
        tds: &Tds<T, U, V, D>,
        vertex: &Vertex<T, U, D>,
    ) -> Vec<CellKey>
    where
        T: AddAssign<T> + ComplexField<RealField = T> + SubAssign<T> + Sum + From<f64>,
        f64: From<T>,
        for<'a> &'a T: Div<T>,
        ordered_float::OrderedFloat<f64>: From<T>,
        nalgebra::OPoint<T, nalgebra::Const<D>>: From<[f64; D]>,
        [f64; D]: Default + DeserializeOwned + Serialize + Sized,
    {
        // First try to find bad cells using the trait's method
        let mut bad_cells =
            match InsertionAlgorithm::<T, U, V, D>::find_bad_cells(self, tds, vertex) {
                Ok(cells) => cells,
                Err(crate::core::traits::insertion_algorithm::BadCellsError::AllCellsBad {
                    ..
                }) => {
                    // All cells marked as bad - try robust method to get a better result
                    self.robust_find_bad_cells(tds, vertex)
                }
                Err(
                    crate::core::traits::insertion_algorithm::BadCellsError::TooManyDegenerateCells(
                        _,
                    ),
                ) => {
                    // Too many degenerate cells - try robust method as fallback
                    self.robust_find_bad_cells(tds, vertex)
                }
                Err(crate::core::traits::insertion_algorithm::BadCellsError::NoCells) => {
                    // No cells - return empty
                    return Vec::new();
                }
            };

        // If the standard method doesn't find any bad cells (likely a degenerate case)
        // or we're using the robust configuration, supplement with robust predicates
        if bad_cells.is_empty() || self.predicate_config.base_tolerance > T::default_tolerance() {
            let robust_bad_cells = self.robust_find_bad_cells(tds, vertex);

            // Use a set for O(1) membership checking to avoid O(n²) complexity
            let mut seen: CellKeySet = bad_cells.iter().copied().collect();
            for cell_key in robust_bad_cells {
                // Only add if not already present (insert returns true if new)
                if seen.insert(cell_key) {
                    bad_cells.push(cell_key);
                }
            }
        }

        bad_cells
    }

    /// Find cavity boundary facets by first using the trait method, then applying robust predicates for edge cases.
    ///
    /// This approach integrates the trait's `find_cavity_boundary_facets` method with the robust predicates
    /// to provide a more reliable boundary facet detection method, especially for degenerate cases.
    fn find_cavity_boundary_facets_with_robust_fallback(
        &self,
        tds: &Tds<T, U, V, D>,
        bad_cells: &[CellKey],
    ) -> Result<Vec<Facet<T, U, V, D>>, InsertionError>
    where
        T: AddAssign<T> + ComplexField<RealField = T> + SubAssign<T> + Sum + From<f64>,
        f64: From<T>,
        for<'a> &'a T: Div<T>,
        ordered_float::OrderedFloat<f64>: From<T>,
    {
        // First try to find boundary facets using the trait's method
        match InsertionAlgorithm::<T, U, V, D>::find_cavity_boundary_facets(self, tds, bad_cells) {
            Ok(boundary_facets) => {
                // If the standard method succeeds and finds facets, use them
                if !boundary_facets.is_empty() {
                    return Ok(boundary_facets);
                }
                // If standard method succeeds but finds no facets, try robust method as fallback
                self.robust_find_cavity_boundary_facets(tds, bad_cells)
            }
            Err(_) => {
                // If standard method fails, use robust method as fallback
                self.robust_find_cavity_boundary_facets(tds, bad_cells)
            }
        }
    }

    /// Find visible boundary facets by first using the trait method, then applying robust predicates for edge cases.
    ///
    /// This approach integrates the trait's `find_visible_boundary_facets` method with the robust predicates
    /// to provide a more reliable visibility detection method, especially for degenerate cases.
    fn find_visible_boundary_facets_with_robust_fallback(
        &self,
        tds: &Tds<T, U, V, D>,
        vertex: &Vertex<T, U, D>,
    ) -> Result<Vec<Facet<T, U, V, D>>, InsertionError>
    where
        T: AddAssign<T> + ComplexField<RealField = T> + SubAssign<T> + Sum + From<f64>,
        f64: From<T>,
        for<'a> &'a T: Div<T>,
        ordered_float::OrderedFloat<f64>: From<T>,
        [f64; D]: Default + DeserializeOwned + Serialize + Sized,
    {
        // First try to find visible boundary facets using the trait's method
        match InsertionAlgorithm::<T, U, V, D>::find_visible_boundary_facets(self, tds, vertex) {
            Ok(visible_facets) => {
                // If the standard method succeeds and finds facets, use them
                if !visible_facets.is_empty() {
                    return Ok(visible_facets);
                }
                // If standard method succeeds but finds no facets, try robust method as fallback
                self.find_visible_boundary_facets(tds, vertex)
            }
            Err(_) => {
                // If standard method fails, use robust method as fallback
                self.find_visible_boundary_facets(tds, vertex)
            }
        }
    }

    /// Find bad cells using robust insphere predicate.
    /// This is a lower-level method used by `find_bad_cells_with_robust_fallback`.
    fn robust_find_bad_cells(
        &self,
        tds: &Tds<T, U, V, D>,
        vertex: &Vertex<T, U, D>,
    ) -> Vec<CellKey> {
        let mut bad_cells = SmallBuffer::<CellKey, MAX_PRACTICAL_DIMENSION_SIZE>::new();
        let mut vertex_points = SmallBuffer::<Point<T, D>, MAX_PRACTICAL_DIMENSION_SIZE>::new();
        vertex_points.reserve_exact(D + 1);

        for (cell_key, cell) in tds.cells() {
            // Extract vertex points from the cell (reusing buffer)
            vertex_points.clear();
            vertex_points.extend(cell.vertices().iter().map(|v| *v.point()));

            if vertex_points.len() < D + 1 {
                continue; // Skip incomplete cells
            }

            // Use robust insphere test
            match robust_insphere(&vertex_points, vertex.point(), &self.predicate_config) {
                Ok(InSphere::INSIDE) => {
                    bad_cells.push(cell_key);
                }
                Ok(InSphere::BOUNDARY) => {
                    // Boundary cases are handled conservatively
                    // In degenerate configurations, we might include boundary cells
                    if matches!(self.predicate_config.base_tolerance, t if t > T::default_tolerance())
                    {
                        bad_cells.push(cell_key);
                    }
                }
                Ok(InSphere::OUTSIDE) => {
                    // Cell is good - don't include
                }
                Err(_) => {
                    // Robust predicate failed - fall back to conservative approach
                    // Note: We don't track fallback usage here as this is an internal method.
                    // Statistics are only tracked on successful vertex insertion.

                    // Use the original insphere predicate as fallback
                    if matches!(
                        crate::geometry::predicates::insphere(&vertex_points, *vertex.point()),
                        Ok(InSphere::INSIDE)
                    ) {
                        bad_cells.push(cell_key);
                    }
                }
            }
        }

        bad_cells.into_vec()
    }

    /// Find cavity boundary facets with enhanced error handling.
    fn robust_find_cavity_boundary_facets(
        &self,
        tds: &Tds<T, U, V, D>,
        bad_cells: &[CellKey],
    ) -> Result<Vec<Facet<T, U, V, D>>, InsertionError> {
        let mut boundary_facets = Vec::new();

        if bad_cells.is_empty() {
            return Ok(boundary_facets);
        }

        let bad_cell_set: CellKeySet = bad_cells.iter().copied().collect();

        // Build facet-to-cells mapping with enhanced validation
        let facet_to_cells = self.build_validated_facet_mapping(tds)?;

        // Find boundary facets with improved logic
        let mut processed_facets = FastHashSet::default();

        for &bad_cell_key in bad_cells {
            if let Some(bad_cell) = tds.cells().get(bad_cell_key)
                && let Ok(facets) = bad_cell.facets()
            {
                for facet in facets {
                    // Derive facet key using the utility function
                    let facet_vertices = facet.vertices();
                    let Ok(facet_key) = derive_facet_key_from_vertices(&facet_vertices, tds) else {
                        continue;
                    }; // Cannot form a valid facet key - vertex not found

                    if processed_facets.contains(&facet_key) {
                        continue;
                    }

                    if let Some(sharing_cells) = facet_to_cells.get(&facet_key) {
                        let bad_count = sharing_cells
                            .iter()
                            .filter(|&&cell_key| bad_cell_set.contains(&cell_key))
                            .count();
                        let total_count = sharing_cells.len();

                        // Enhanced boundary detection logic
                        if Self::is_cavity_boundary_facet(bad_count, total_count) {
                            boundary_facets.push(facet.clone());
                            processed_facets.insert(facet_key);
                        }
                    }
                }
            }
        }

        // Additional validation of boundary facets
        self.validate_boundary_facets(&boundary_facets, bad_cells.len())?;

        Ok(boundary_facets)
    }

    /// Recover from cavity boundary facet detection failure.
    #[allow(dead_code)]
    fn recover_cavity_boundary_facets(
        &mut self,
        tds: &Tds<T, U, V, D>,
        bad_cells: &[CellKey],
        vertex: &Vertex<T, U, D>,
    ) -> Result<Vec<Facet<T, U, V, D>>, InsertionError> {
        self.stats.cavity_boundary_recoveries += 1;

        // Recovery Strategy 1: Use more lenient boundary detection criteria
        let facets = Self::lenient_cavity_boundary_detection(tds, bad_cells);
        if !facets.is_empty() {
            return Ok(facets);
        }

        // Recovery Strategy 2: Reduce the set of bad cells
        if let Ok(facets) = self.reduced_bad_cell_strategy(tds, bad_cells, vertex)
            && !facets.is_empty()
        {
            return Ok(facets);
        }

        // Recovery Strategy 3: Use convex hull extension
        self.convex_hull_extension_strategy(tds, vertex)
    }

    /// Handle the case where no bad cells are found.
    #[allow(dead_code)]
    fn handle_no_bad_cells_case(
        &self,
        tds: &mut Tds<T, U, V, D>,
        vertex: &Vertex<T, U, D>,
    ) -> Result<RobustInsertionInfo, InsertionError> {
        // This typically means the vertex is outside the convex hull
        // Try to extend the hull by connecting to visible boundary facets

        let visible_facets = self.find_visible_boundary_facets(tds, vertex)?;

        if visible_facets.is_empty() {
            return Err(InsertionError::HullExtensionFailure {
                reason: "No visible boundary facets found for hull extension".to_string(),
            });
        }

        // Add the vertex to the TDS if it's not already there
        <Self as InsertionAlgorithm<T, U, V, D>>::ensure_vertex_in_tds(tds, vertex)?;

        let cells_created =
            <Self as InsertionAlgorithm<T, U, V, D>>::create_cells_from_boundary_facets(
                tds,
                &visible_facets,
                vertex,
            );

        // Finalize the triangulation to ensure consistency
        if let Err(e) = <Self as InsertionAlgorithm<T, U, V, D>>::finalize_after_insertion(tds) {
            return Err(InsertionError::TriangulationState(
                TriangulationValidationError::FinalizationFailed {
                    message: format!(
                        "Failed to finalize triangulation after hull extension. Underlying error: {e}"
                    ),
                },
            ));
        }

        Ok(RobustInsertionInfo {
            success: true,
            cells_created,
            cells_removed: 0,
            strategy_used: InsertionStrategy::HullExtension,
            degenerate_case_handled: false,
        })
    }

    /// Handle degenerate insertion cases with special strategies.
    #[allow(dead_code)]
    fn handle_degenerate_insertion_case(
        &mut self,
        tds: &mut Tds<T, U, V, D>,
        vertex: &Vertex<T, U, D>,
        _bad_cells: &[CellKey],
    ) -> RobustInsertionInfo {
        self.stats.degenerate_cases_handled += 1;

        // Strategy 1: Try vertex perturbation
        if let Ok(perturbed_vertex) = self.create_perturbed_vertex(vertex)
            && let Ok(info) = self.insert_vertex(tds, perturbed_vertex)
        {
            return RobustInsertionInfo {
                success: true,
                cells_created: info.cells_created,
                cells_removed: info.cells_removed,
                strategy_used: InsertionStrategy::Perturbation,
                degenerate_case_handled: true,
            };
        }

        // Strategy 2: Skip this vertex and mark as degenerate
        RobustInsertionInfo {
            success: false,
            cells_created: 0,
            cells_removed: 0,
            strategy_used: InsertionStrategy::Skip,
            degenerate_case_handled: true,
        }
    }

    // ========================================================================
    // Helper Methods
    // ========================================================================

    #[allow(clippy::unused_self)]
    fn build_validated_facet_mapping(
        &self,
        tds: &Tds<T, U, V, D>,
    ) -> Result<FastHashMap<u64, Vec<CellKey>>, InsertionError> {
<<<<<<< HEAD
        // Use cached facet mapping to avoid recomputation with proper error handling
        let tds_map = self
            .try_get_or_build_facet_cache(tds)
            .map_err(InsertionError::TriangulationState)?;
=======
        // Use cached facet mapping to avoid recomputation
        let tds_map = self.get_or_build_facet_cache(tds);
>>>>>>> e41a9b9b

        // Transform the TDS map into the required format with validation
        let facet_to_cells: FastHashMap<u64, Vec<CellKey>> = tds_map
            .iter()
            .map(|(&facet_key, cell_facet_pairs)| {
                // Extract just the CellKeys, discarding facet indices
                let mut cell_keys = Vec::with_capacity(cell_facet_pairs.len());
                cell_keys.extend(cell_facet_pairs.iter().map(|(cell_key, _)| *cell_key));

                // Defensively deduplicate cell keys in case build_facet_to_cells_hashmap()
                // ever yields duplicate (cell_key, idx) pairs per facet
                {
                    let mut seen = FastHashSet::default();
                    cell_keys.retain(|k| seen.insert(*k));
                }

                // Validate that no facet is shared by more than 2 cells
                if cell_keys.len() > 2 {
                    return Err(InsertionError::TriangulationState(
                        TriangulationValidationError::InconsistentDataStructure {
                            message: format!(
                                "Facet {} is shared by {} cells (should be ≤2)",
                                facet_key,
                                cell_keys.len()
                            ),
                        },
                    ));
                }

                Ok((facet_key, cell_keys))
            })
            .collect::<Result<FastHashMap<_, _>, _>>()?;

        Ok(facet_to_cells)
    }

    const fn is_cavity_boundary_facet(bad_count: usize, total_count: usize) -> bool {
        matches!((bad_count, total_count), (1, 1 | 2))
    }

    #[allow(clippy::unused_self)]
    const fn validate_boundary_facets(
        &self,
        boundary_facets: &[Facet<T, U, V, D>],
        bad_cell_count: usize,
    ) -> Result<(), InsertionError> {
        if boundary_facets.is_empty() && bad_cell_count > 0 {
            return Err(InsertionError::ExcessiveBadCells {
                found: bad_cell_count,
                threshold: 0,
            });
        }

        // Additional validation could check facet geometry, etc.
        Ok(())
    }

    #[allow(dead_code)]
    const fn lenient_cavity_boundary_detection(
        _tds: &Tds<T, U, V, D>,
        _bad_cells: &[CellKey],
    ) -> Vec<Facet<T, U, V, D>> {
        // Use more permissive criteria for boundary facet detection
        // This might include facets that are "mostly" boundary facets

        // Implementation would be similar to robust_find_cavity_boundary_facets
        // but with relaxed criteria

        // For now, return empty to indicate this strategy didn't work
        Vec::new()
    }

    #[allow(dead_code)]
    fn reduced_bad_cell_strategy(
        &self,
        tds: &Tds<T, U, V, D>,
        bad_cells: &[CellKey],
        _vertex: &Vertex<T, U, D>,
    ) -> Result<Vec<Facet<T, U, V, D>>, InsertionError> {
        // Try with a reduced set of bad cells
        // Remove cells that might be causing the boundary detection to fail

        if bad_cells.len() <= 1 {
            return Ok(Vec::new()); // Can't reduce further
        }

        // Try with just the first half of bad cells
        let reduced_bad_cells = &bad_cells[..bad_cells.len() / 2];
        self.robust_find_cavity_boundary_facets(tds, reduced_bad_cells)
    }

    #[allow(dead_code)]
    #[allow(clippy::unused_self)]
    fn convex_hull_extension_strategy(
        &self,
        tds: &Tds<T, U, V, D>,
        vertex: &Vertex<T, U, D>,
    ) -> Result<Vec<Facet<T, U, V, D>>, InsertionError> {
        // Find all boundary facets and check which are visible from the vertex
        self.find_visible_boundary_facets(tds, vertex)
    }

    /// Robust implementation of `find_visible_boundary_facets` that handles degenerate cases
    ///
    /// This method is more aggressive than the default implementation, using fallback strategies
    /// when geometric predicates fail or return degenerate results.
    fn find_visible_boundary_facets(
        &self,
        tds: &Tds<T, U, V, D>,
        vertex: &Vertex<T, U, D>,
    ) -> Result<Vec<Facet<T, U, V, D>>, InsertionError>
    where
        T: AddAssign<T> + ComplexField<RealField = T> + SubAssign<T> + Sum + From<f64>,
        f64: From<T>,
        for<'a> &'a T: Div<T>,
        ordered_float::OrderedFloat<f64>: From<T>,
        [f64; D]: Default + DeserializeOwned + Serialize + Sized,
    {
        use crate::core::collections::{KeyBasedCellMap, fast_hash_map_with_capacity};

        let mut visible_facets = Vec::new();

<<<<<<< HEAD
        // Get all boundary facets (facets shared by exactly one cell) using cache with proper error handling
        let facet_to_cells = self
            .try_get_or_build_facet_cache(tds)
            .map_err(InsertionError::TriangulationState)?;

        let mut cell_facets_cache: KeyBasedCellMap<Vec<Facet<T, U, V, D>>> =
            fast_hash_map_with_capacity(tds.number_of_cells());
=======
        // Get all boundary facets (facets shared by exactly one cell) using cache
        let facet_to_cells = self.get_or_build_facet_cache(tds);
>>>>>>> e41a9b9b

        // Directly iterate over filtered boundary facets without collecting into a temporary Vec
        for (_facet_key, cells) in facet_to_cells.iter().filter(|(_, cells)| cells.len() == 1) {
            let (cell_key, facet_index) = cells[0];
            if let Some(cell) = tds.cells().get(cell_key) {
<<<<<<< HEAD
                let facets = match cell_facets_cache.entry(cell_key) {
                    std::collections::hash_map::Entry::Occupied(e) => e.into_mut(),
                    std::collections::hash_map::Entry::Vacant(v) => {
                        let computed = cell.facets().map_err(|_| {
                            TriangulationValidationError::InconsistentDataStructure {
                                message:
                                    "Failed to get facets from cell during visibility computation"
                                        .to_string(),
                            }
                        })?;
                        v.insert(computed)
                    }
                };

                let idx = usize::from(facet_index);
                if idx < facets.len() {
                    let facet = &facets[idx];

                    // Test visibility using robust orientation predicates with fallback
                    if self.is_facet_visible_from_vertex_robust(tds, facet, vertex, cell_key) {
                        visible_facets.push(facet.clone());
                    }
                } else {
                    // Fail fast on invalid facet index - indicates TDS corruption
                    return Err(InsertionError::TriangulationState(
                        TriangulationValidationError::InconsistentDataStructure {
                            message: format!(
                                "Facet index {} out of bounds (cell has {} facets) during visibility computation. \
                                 This indicates triangulation data structure corruption.",
                                idx,
                                facets.len()
                            ),
=======
                if let Ok(facets) = cell.facets() {
                    let idx = usize::from(facet_index);
                    if idx < facets.len() {
                        let facet = &facets[idx];

                        // Test visibility using robust orientation predicates with fallback
                        if self.is_facet_visible_from_vertex_robust(tds, facet, vertex, cell_key) {
                            visible_facets.push(facet.clone());
                        }
                    } else {
                        // Fail fast on invalid facet index - indicates TDS corruption
                        return Err(InsertionError::TriangulationState(
                            TriangulationValidationError::InconsistentDataStructure {
                                message: format!(
                                    "Facet index {} out of bounds (cell has {} facets) during visibility computation. \
                                     This indicates triangulation data structure corruption.",
                                    idx,
                                    facets.len()
                                ),
                            },
                        ));
                    }
                } else {
                    return Err(InsertionError::TriangulationState(
                        TriangulationValidationError::InconsistentDataStructure {
                            message: "Failed to get facets from cell during visibility computation"
                                .to_string(),
>>>>>>> e41a9b9b
                        },
                    ));
                }
            } else {
                return Err(InsertionError::TriangulationState(
                    TriangulationValidationError::InconsistentDataStructure {
                        message: "Cell key not found during visibility computation".to_string(),
                    },
                ));
            }
        }

        Ok(visible_facets)
    }

    /// Robust helper method to test if a boundary facet is visible from a given vertex
    ///
    /// This method uses multiple fallback strategies when geometric predicates fail
    /// or return degenerate results, making it more suitable for exterior vertex insertion.
    fn is_facet_visible_from_vertex_robust(
        &self,
        tds: &Tds<T, U, V, D>,
        facet: &Facet<T, U, V, D>,
        vertex: &Vertex<T, U, D>,
        adjacent_cell_key: crate::core::triangulation_data_structure::CellKey,
    ) -> bool
    where
        T: AddAssign<T> + ComplexField<RealField = T> + SubAssign<T> + Sum + From<f64>,
        f64: From<T>,
        for<'a> &'a T: Div<T>,
        ordered_float::OrderedFloat<f64>: From<T>,
        [f64; D]: Default + DeserializeOwned + Serialize + Sized,
    {
        use crate::geometry::point::Point;
        use crate::geometry::predicates::{Orientation, simplex_orientation};

        // Get the adjacent cell to this boundary facet
        let Some(adjacent_cell) = tds.cells().get(adjacent_cell_key) else {
            return false;
        };

        // Find the vertex in the adjacent cell that is NOT part of the facet
        // This is the "opposite" vertex that defines the "inside" side of the facet
        let facet_vertices = facet.vertices();
        let cell_vertices = adjacent_cell.vertices();

        let mut opposite_vertex = None;
        for cell_vertex in cell_vertices {
            let is_in_facet = facet_vertices
                .iter()
                .any(|fv| fv.uuid() == cell_vertex.uuid());
            if !is_in_facet {
                opposite_vertex = Some(cell_vertex);
                break;
            }
        }

        let Some(opposite_vertex) = opposite_vertex else {
            // Could not find opposite vertex - something is wrong with the topology
            return false;
        };

        // Create test simplices for orientation comparison
        let mut simplex_with_opposite: Vec<Point<T, D>> =
            facet_vertices.iter().map(|v| *v.point()).collect();
        simplex_with_opposite.push(*opposite_vertex.point());

        let mut simplex_with_test: Vec<Point<T, D>> =
            facet_vertices.iter().map(|v| *v.point()).collect();
        simplex_with_test.push(*vertex.point());

        // Get orientations using robust predicates first, fall back to standard predicates
        let orientation_opposite = crate::geometry::robust_predicates::robust_orientation(
            &simplex_with_opposite,
            &self.predicate_config,
        )
        .unwrap_or_else(|_| {
            simplex_orientation(&simplex_with_opposite).unwrap_or(Orientation::DEGENERATE)
        });

        let orientation_test = crate::geometry::robust_predicates::robust_orientation(
            &simplex_with_test,
            &self.predicate_config,
        )
        .unwrap_or_else(|_| {
            simplex_orientation(&simplex_with_test).unwrap_or(Orientation::DEGENERATE)
        });

        match (orientation_opposite, orientation_test) {
            (Orientation::NEGATIVE, Orientation::POSITIVE)
            | (Orientation::POSITIVE, Orientation::NEGATIVE) => true,
            (Orientation::DEGENERATE, _) | (_, Orientation::DEGENERATE) => {
                // Degenerate case - use distance-based fallback for exterior vertices
                self.fallback_visibility_heuristic(facet, vertex)
            }
            _ => false, // Same orientation = same side = not visible
        }
    }

    /// Fallback visibility heuristic for degenerate cases
    ///
    /// When geometric predicates fail or return degenerate results, this method uses
    /// a distance-based heuristic to determine if a facet should be considered visible.
    /// For exterior vertex insertion, this is more aggressive than the default implementation.
    fn fallback_visibility_heuristic(
        &self,
        facet: &Facet<T, U, V, D>,
        vertex: &Vertex<T, U, D>,
    ) -> bool
    where
        T: DivAssign<T>,
    {
        let facet_vertices = facet.vertices();

        // Calculate facet centroid
        let mut centroid_coords = [T::zero(); D];
        for facet_vertex in &facet_vertices {
            let coords: [T; D] = facet_vertex.point().into();
            for (i, &coord) in coords.iter().enumerate() {
                centroid_coords[i] += coord;
            }
        }
        // Use safe conversion to avoid precision loss warning
        // Note: This should never fail for facet sizes (≤ D) but we handle it defensively
        let Ok(num_vertices) = safe_usize_to_scalar::<T>(facet_vertices.len()) else {
            return false; // Conservatively treat as not visible if conversion fails
        };
        for coord in &mut centroid_coords {
            *coord /= num_vertices;
        }

        // Calculate distance from vertex to centroid
        let vertex_coords: [T; D] = vertex.point().into();
        let mut distance_squared = T::zero();
        for i in 0..D {
            let diff = vertex_coords[i] - centroid_coords[i];
            distance_squared += diff * diff;
        }

        // For exterior vertices, use a more aggressive threshold
        // If the vertex is far from the facet centroid, consider it visible
        // Use a threshold based on the perturbation scale multiplied by a factor
        let threshold = {
            // TODO: Move VISIBILITY_THRESHOLD_MULTIPLIER to RobustPredicateConfig
            // to allow dataset-specific tuning and testing:
            // let multiplier: T = <T as From<f64>>::from(
            //     self.predicate_config.visibility_threshold_multiplier.unwrap_or(100.0)
            // );
            const VISIBILITY_THRESHOLD_MULTIPLIER: f64 = 100.0;
            self.predicate_config.perturbation_scale
                * self.predicate_config.perturbation_scale
                * <T as From<f64>>::from(VISIBILITY_THRESHOLD_MULTIPLIER)
        };
        distance_squared > threshold
    }

    #[allow(dead_code)]
    fn create_perturbed_vertex(
        &self,
        vertex: &Vertex<T, U, D>,
    ) -> Result<Vertex<T, U, D>, crate::core::vertex::VertexValidationError> {
        let mut coords: [T; D] = vertex.point().to_array();
        let perturbation = self.predicate_config.perturbation_scale;

        // Apply small random perturbation to first coordinate
        coords[0] += perturbation;

        let perturbed_point = Point::new(coords);

        // Clone the original vertex and update the point using set_point for proper validation
        let mut perturbed_vertex = *vertex;

        // Use the set_point method for proper validation
        // Return the result directly to allow caller to handle potential validation errors
        perturbed_vertex.set_point(perturbed_point)?;

        Ok(perturbed_vertex)
    }

    #[allow(dead_code)]
    /// Determines if a vertex needs robust handling based on geometric properties
    ///
    /// This is a helper method for the `hybrid_insert_vertex` example that shows
    /// how a robust algorithm could selectively use enhanced predicates only
    /// when needed for performance optimization.
    #[allow(clippy::unused_self)]
    fn vertex_needs_robust_handling(
        &self,
        tds: &Tds<T, U, V, D>,
        vertex: &Vertex<T, U, D>,
    ) -> bool {
        // Example heuristics for when robust handling might be needed:
        // 1. Very small coordinates that might cause precision issues
        // 2. Vertex very close to existing circumspheres
        // 3. High vertex density in the insertion area
        // 4. Previous insertions in this area required fallback strategies

        // For this example, use a simple heuristic based on coordinate magnitude
        let coords: [T; D] = vertex.point().to_array();
        let has_small_coords = coords.iter().any(|&c| {
            let c_f64: f64 = c.into();
            c_f64.abs() < 1e-10
        });

        let has_large_coords = coords.iter().any(|&c| {
            let c_f64: f64 = c.into();
            c_f64.abs() > 1e6
        });

        // Also check if we're in a high-density area
        // Guard for large triangulations: limit proximity scan to prevent O(n) overhead
        let vertex_count = tds.vertices().len();
        let nearby_vertices = if vertex_count > 1000 {
            // For large triangulations, use early exit after finding sufficient nearby vertices
            let mut count = 0;
            let max_scan = 100; // Early exit threshold
            for (i, v) in tds.vertices().values().enumerate() {
                if i >= max_scan {
                    break; // Early exit to bound computational cost
                }
                let v_coords: [T; D] = v.point().into();
                let distance_squared: f64 = coords
                    .iter()
                    .zip(v_coords.iter())
                    .map(|(&a, &b)| {
                        let diff: f64 = (a - b).into();
                        diff * diff
                    })
                    .sum();
                if distance_squared < 1e-6 {
                    count += 1;
                    if count > 3 {
                        break; // Found enough nearby vertices
                    }
                }
            }
            count
        } else {
            // For smaller triangulations, do the full scan
            tds.vertices()
                .values()
                .filter(|v| {
                    let v_coords: [T; D] = v.point().into();
                    let distance_squared: f64 = coords
                        .iter()
                        .zip(v_coords.iter())
                        .map(|(&a, &b)| {
                            let diff: f64 = (a - b).into();
                            diff * diff
                        })
                        .sum();
                    distance_squared < 1e-6 // Very close vertices
                })
                .count()
        };

        has_small_coords || has_large_coords || nearby_vertices > 3
    }
}

impl<T, U, V, const D: usize> FacetCacheProvider<T, U, V, D> for RobustBoyerWatson<T, U, V, D>
where
    T: CoordinateScalar
        + ComplexField<RealField = T>
        + AddAssign<T>
        + SubAssign<T>
        + Sum
        + num_traits::NumCast
        + From<f64>,
    U: crate::core::traits::data_type::DataType + DeserializeOwned,
    V: crate::core::traits::data_type::DataType + DeserializeOwned,
    f64: From<T>,
    for<'a> &'a T: std::ops::Div<T>,
    [T; D]: Copy + Default + DeserializeOwned + Serialize + Sized,
    ordered_float::OrderedFloat<f64>: From<T>,
{
    fn facet_cache(&self) -> &ArcSwapOption<FacetToCellsMap> {
        &self.facet_to_cells_cache
    }

    fn cached_generation(&self) -> &AtomicU64 {
        self.cached_generation.as_ref()
    }
}

/// Information about a robust vertex insertion operation.
#[derive(Debug)]
pub struct RobustInsertionInfo {
    /// Whether the insertion was successful
    pub success: bool,
    /// Number of cells created during insertion
    pub cells_created: usize,
    /// Number of cells removed during insertion
    pub cells_removed: usize,
    /// Strategy used for insertion
    pub strategy_used: InsertionStrategy,
    /// Whether a degenerate case was handled
    pub degenerate_case_handled: bool,
}

impl<T, U, V, const D: usize> InsertionAlgorithm<T, U, V, D> for RobustBoyerWatson<T, U, V, D>
where
    T: CoordinateScalar + ComplexField<RealField = T> + Sum + num_traits::Zero + From<f64>,
    U: crate::core::traits::data_type::DataType + DeserializeOwned,
    V: crate::core::traits::data_type::DataType + DeserializeOwned,
    f64: From<T>,
    for<'a> &'a T: std::ops::Div<T>,
    ordered_float::OrderedFloat<f64>: From<T>,
    [T; D]: Copy + Default + DeserializeOwned + Serialize + Sized,
    [f64; D]: Default + DeserializeOwned + Serialize + Sized,
    na::OPoint<T, na::Const<D>>: From<[f64; D]>,
{
    fn insert_vertex(
        &mut self,
        tds: &mut Tds<T, U, V, D>,
        vertex: Vertex<T, U, D>,
    ) -> Result<InsertionInfo, InsertionError> {
        // Use the simplified robust implementation that leverages trait methods
        self.robust_insert_vertex_impl(tds, &vertex)
    }

    fn get_statistics(&self) -> (usize, usize, usize) {
        // Use the standardized statistics method
        self.stats.as_basic_tuple()
    }

    fn reset(&mut self) {
        self.stats.reset();
        self.buffers.clear_all();
        self.hull = None;
        // Clear facet cache to prevent serving stale mappings across runs
        self.invalidate_facet_cache();
    }

    fn determine_strategy(
        &self,
        _tds: &Tds<T, U, V, D>,
        _vertex: &Vertex<T, U, D>,
    ) -> InsertionStrategy {
        // Default to standard insertion strategy
        // A more sophisticated implementation could analyze the vertex position
        InsertionStrategy::Standard
    }

    fn new_triangulation(
        &mut self,
        vertices: &[Vertex<T, U, D>],
    ) -> Result<Tds<T, U, V, D>, TriangulationConstructionError> {
        // First, try the regular triangulation approach
        Tds::new(vertices).map_or_else(
            |_| {
                // Regular triangulation failed, try robust approach
                // Note: For now, we still fall back to the regular approach
                // but this is where we would implement more sophisticated
                // robust triangulation strategies
                Tds::new(vertices).map_err(|e| {
                    TriangulationConstructionError::ValidationError(
                        TriangulationValidationError::FailedToCreateCell {
                            message: format!("Robust triangulation failed: {e}"),
                        },
                    )
                })
            },
            Ok,
        )
    }
}

#[cfg(test)]
mod tests {
    use super::*;
    use crate::core::traits::boundary_analysis::BoundaryAnalysis;
    use crate::core::traits::insertion_algorithm::InsertionError;
    use crate::vertex;
    use approx::assert_abs_diff_eq;
    use approx::assert_abs_diff_ne;
    use std::sync::atomic::Ordering;

    /// Helper function to verify facet index consistency between neighboring cells
    ///
    /// This method checks that the shared facet key computed from both cells'
    /// perspectives matches, catching subtle neighbor assignment errors.
    fn verify_facet_index_consistency<T, U, V, const D: usize>(
        tds: &Tds<T, U, V, D>,
        cell1_key: CellKey,
        cell2_key: CellKey,
        facet_idx: usize,
        insertion_num: usize,
    ) where
        T: CoordinateScalar
            + std::ops::AddAssign<T>
            + std::ops::SubAssign<T>
            + std::iter::Sum
            + num_traits::cast::NumCast,
        U: crate::core::traits::data_type::DataType,
        V: crate::core::traits::data_type::DataType,
        [T; D]: Copy + Default + serde::de::DeserializeOwned + serde::Serialize + Sized,
    {
        use crate::core::util::derive_facet_key_from_vertices;

        if let (Some(cell1), Some(cell2)) = (tds.cells().get(cell1_key), tds.cells().get(cell2_key))
            && let (Ok(facets1), Ok(facets2)) = (cell1.facets(), cell2.facets())
            && facet_idx < facets1.len()
        {
            let facet1 = &facets1[facet_idx];
            let facet1_vertices = facet1.vertices();

            // Derive the facet key from cell1's perspective
            if let Ok(facet_key1) = derive_facet_key_from_vertices(&facet1_vertices, tds) {
                // Find the corresponding facet in cell2 that shares the same vertices
                let mut found_matching_facet = false;
                for facet2 in facets2 {
                    let facet2_vertices = facet2.vertices();
                    if let Ok(facet_key2) = derive_facet_key_from_vertices(&facet2_vertices, tds)
                        && facet_key1 == facet_key2
                    {
                        found_matching_facet = true;
                        break;
                    }
                }

                assert!(
                    found_matching_facet,
                    "No matching facet found between neighboring cells after insertion {insertion_num}: \
                     cell1 facet key {facet_key1} not found in cell2"
                );
            }
        }
    }

    #[test]
    fn test_robust_bowyer_watson_creation() {
        let algorithm: RobustBoyerWatson<f64, Option<()>, Option<()>, 3> = RobustBoyerWatson::new();

        assert_eq!(algorithm.stats.vertices_processed, 0);
    }

    #[test]
    fn test_degenerate_configuration() {
        let mut algorithm = RobustBoyerWatson::for_degenerate_cases();

        // Create a TDS with some initial cells
        let vertices = vec![
            vertex!([0.0, 0.0, 0.0]),
            vertex!([1.0, 0.0, 0.0]),
            vertex!([0.0, 1.0, 0.0]),
            vertex!([0.0, 0.0, 1.0]),
        ];

        let mut tds: Tds<f64, Option<()>, Option<()>, 3> = Tds::new(&vertices).unwrap();

        // Try to insert a vertex that might cause degenerate behavior
        let problematic_vertex = vertex!([0.5, 0.5, 1e-15]);

        let result = algorithm.insert_vertex(&mut tds, problematic_vertex);
        // Should handle gracefully: either succeed or leave TDS valid on failure
        assert!(
            tds.is_valid().is_ok(),
            "TDS must remain valid after attempt: {:?}",
            result.err()
        );
    }

    #[test]
    fn test_no_double_counting_statistics() {
        println!("Testing that robust vertex insertion statistics are not double counted");

        let mut algorithm = RobustBoyerWatson::<f64, Option<()>, Option<()>, 3>::new();

        // Create initial triangulation with exactly 4 vertices (minimum for a tetrahedron)
        let initial_vertices = vec![
            vertex!([0.0, 0.0, 0.0]),
            vertex!([1.0, 0.0, 0.0]),
            vertex!([0.0, 1.0, 0.0]),
            vertex!([0.0, 0.0, 1.0]),
        ];
        let mut tds: Tds<f64, Option<()>, Option<()>, 3> = Tds::new(&initial_vertices).unwrap();

        // After initial creation, algorithm stats should be zero since no insertions have been performed yet
        let (insertions_after_initial, created_after_initial, removed_after_initial) =
            algorithm.get_statistics();

        println!("After initial tetrahedron:");
        println!("  Insertions: {insertions_after_initial}");
        println!("  Cells created: {created_after_initial}");
        println!("  Cells removed: {removed_after_initial}");

        assert_eq!(insertions_after_initial, 0, "No insertions performed yet");
        assert_eq!(
            created_after_initial, 0,
            "Algorithm didn't create the initial cells"
        );
        assert_eq!(removed_after_initial, 0, "No cells removed yet");

        // Now add additional vertices one by one
        let additional_vertices = [
            vertex!([0.5, 0.5, 0.5]), // Interior point
            vertex!([2.0, 0.0, 0.0]), // Exterior point
        ];

        for (i, &new_vertex) in additional_vertices.iter().enumerate() {
            // Track statistics before insertion
            let (before_insertions, _before_created, _before_removed) = algorithm.get_statistics();

            // Insert using the robust algorithm
            let insertion_result = algorithm.insert_vertex(&mut tds, new_vertex);

            assert!(
                insertion_result.is_ok(),
                "Robust insertion should succeed for vertex {}",
                i + 1
            );

            let (after_insertions, after_created, after_removed) = algorithm.get_statistics();
            let insertion_info = insertion_result.unwrap();

            println!(
                "\nAfter adding vertex {} ({:?}):",
                i + 1,
                new_vertex.point().to_array()
            );
            println!("  Insertions: {after_insertions}");
            println!("  Cells created: {after_created}");
            println!("  Cells removed: {after_removed}");
            println!("  Total cells in TDS: {}", tds.number_of_cells());
            println!(
                "  InsertionInfo: created={}, removed={}",
                insertion_info.cells_created, insertion_info.cells_removed
            );

            // Critical test: insertion count should increment by exactly 1
            assert_eq!(
                after_insertions - before_insertions,
                1,
                "Insertion count should increment by exactly 1 (vertex {})",
                i + 1
            );

            // The robust algorithm doesn't track cells_created/removed totals (returns 0)
            // But the insertion should succeed and provide valid insertion info
            assert!(insertion_info.success, "Insertion should be successful");
            assert!(
                insertion_info.cells_created > 0,
                "Should create at least some cells"
            );
        }

        println!(
            "✓ No double counting detected in robust algorithm - statistics are accurate and consistent"
        );
    }

    #[test]
    fn test_debug_exterior_vertex_insertion() {
        println!("Testing exterior vertex insertion in robust Bowyer-Watson");

        let mut algorithm = RobustBoyerWatson::new();

        // Create initial triangulation with exactly 4 vertices (minimum for a tetrahedron)
        let initial_vertices = vec![
            vertex!([0.0, 0.0, 0.0]),
            vertex!([1.0, 0.0, 0.0]),
            vertex!([0.0, 1.0, 0.0]),
            vertex!([0.0, 0.0, 1.0]),
        ];
        let mut tds: Tds<f64, Option<()>, Option<()>, 3> = Tds::new(&initial_vertices).unwrap();

        println!("Initial TDS has {} cells", tds.number_of_cells());

        // First, test with an interior vertex (should work)
        let interior_vertex = vertex!([0.5, 0.5, 0.5]);
        println!(
            "Inserting interior vertex {:?}",
            interior_vertex.point().to_array()
        );

        let interior_result = algorithm.insert_vertex(&mut tds, interior_vertex);
        match &interior_result {
            Ok(info) => println!(
                "Interior insertion succeeded: created={}, removed={}",
                info.cells_created, info.cells_removed
            ),
            Err(e) => println!("Interior insertion failed: {e}"),
        }
        assert!(
            interior_result.is_ok(),
            "Interior vertex insertion should succeed"
        );

        println!("TDS now has {} cells", tds.number_of_cells());

        // Let's check the TDS consistency after the interior insertion
        println!("Checking TDS consistency...");
        let boundary_facets_result = tds.boundary_facets();
        match &boundary_facets_result {
            Ok(boundary_facets) => println!("TDS has {} boundary facets", boundary_facets.len()),
            Err(e) => println!("Failed to get boundary facets: {e}"),
        }

        // Try to validate the TDS
        let validation_result = tds.is_valid();
        match &validation_result {
            Ok(()) => println!("TDS is valid"),
            Err(e) => println!("TDS validation failed: {e}"),
        }

        // Now test with an exterior vertex (this is what's failing)
        let exterior_vertex = vertex!([2.0, 0.0, 0.0]);
        println!(
            "Inserting exterior vertex {:?}",
            exterior_vertex.point().to_array()
        );

        // Let's debug what happens step by step
        println!("Finding bad cells for exterior vertex...");
        let bad_cells = algorithm.robust_find_bad_cells(&tds, &exterior_vertex);
        println!("Found {} bad cells: {:?}", bad_cells.len(), bad_cells);

        if bad_cells.is_empty() {
            println!("No bad cells found - will try hull extension");

            // Check what boundary facets exist before trying visibility
            println!("Getting all boundary facets...");
            if let Ok(all_boundary_facets) = tds.boundary_facets() {
                println!("Total boundary facets: {}", all_boundary_facets.len());
                for (i, facet) in all_boundary_facets.iter().enumerate() {
                    println!(
                        "  Boundary facet {}: {} vertices",
                        i,
                        facet.vertices().len()
                    );
                }
            }

            // Test the visibility detection directly
            println!("Testing visibility detection...");
            let visible_result = algorithm.find_visible_boundary_facets(&tds, &exterior_vertex);
            match &visible_result {
                Ok(facets) => {
                    println!("Found {} visible boundary facets", facets.len());
                    for (i, facet) in facets.iter().enumerate() {
                        println!("  Visible facet {}: {} vertices", i, facet.vertices().len());
                    }
                }
                Err(e) => println!("Visibility detection failed: {e}"),
            }

            // Test the actual insertion
            let insertion_result = algorithm.insert_vertex(&mut tds, exterior_vertex);
            match &insertion_result {
                Ok(info) => println!(
                    "Exterior insertion succeeded: created={}, removed={}",
                    info.cells_created, info.cells_removed
                ),
                Err(e) => println!("Exterior insertion failed: {e}"),
            }

            // For debugging, we'll allow failure but let's understand why
            if insertion_result.is_err() {
                println!("Exterior vertex insertion failed, but this tells us what to fix");
            }
        } else {
            println!("Bad cells found, should use standard insertion");
            let insertion_result = algorithm.insert_vertex(&mut tds, exterior_vertex);
            match &insertion_result {
                Ok(info) => println!(
                    "Exterior insertion succeeded: created={}, removed={}",
                    info.cells_created, info.cells_removed
                ),
                Err(e) => println!("Exterior insertion failed: {e}"),
            }
        }
    }

    #[test]
    fn test_cavity_based_insertion_consistency() {
        println!("Testing cavity-based insertion maintains TDS consistency");

        let mut algorithm = RobustBoyerWatson::new();

        // Create initial triangulation
        let initial_vertices = vec![
            vertex!([0.0, 0.0, 0.0]),
            vertex!([2.0, 0.0, 0.0]),
            vertex!([0.0, 2.0, 0.0]),
            vertex!([0.0, 0.0, 2.0]),
        ];
        let mut tds: Tds<f64, Option<()>, Option<()>, 3> = Tds::new(&initial_vertices).unwrap();

        // Verify initial TDS is valid
        assert!(tds.is_valid().is_ok(), "Initial TDS should be valid");
        let initial_cells = tds.number_of_cells();
        println!("Initial TDS has {initial_cells} cells");

        // Insert interior vertices that should trigger cavity-based insertion
        let test_vertices = [
            vertex!([0.5, 0.5, 0.5]), // Interior point
            vertex!([0.3, 0.3, 0.3]), // Another interior point
            vertex!([0.7, 0.2, 0.1]), // Interior point near boundary
        ];

        for (i, test_vertex) in test_vertices.iter().enumerate() {
            println!(
                "\nInserting vertex {} at {:?}",
                i + 1,
                test_vertex.point().to_array()
            );

            let cells_before = tds.number_of_cells();

            // Insert the vertex
            let result = algorithm.insert_vertex(&mut tds, *test_vertex);

            // Verify insertion succeeded
            assert!(
                result.is_ok(),
                "Cavity-based insertion {} should succeed",
                i + 1
            );
            let info = result.unwrap();

            println!(
                "  Result: created={}, removed={}",
                info.cells_created, info.cells_removed
            );

            // Verify TDS consistency after insertion
            let validation_result = tds.is_valid();
            assert!(
                validation_result.is_ok(),
                "TDS should be valid after cavity-based insertion {}: {:?}",
                i + 1,
                validation_result.err()
            );

            let cells_after = tds.number_of_cells();
            println!("  Cells before: {cells_before}, after: {cells_after}");

            // Verify cells were created (cavity-based should create cells)
            assert!(info.cells_created > 0, "Should create at least one cell");

            // Verify neighbor relationships are consistent
            for (cell_key, cell) in tds.cells() {
                if let Some(neighbors) = &cell.neighbors {
                    for (facet_idx, neighbor_uuid) in neighbors.iter().enumerate() {
                        if let Some(neighbor_uuid) = neighbor_uuid
                            && let Some(neighbor_key) = tds.cell_key_from_uuid(neighbor_uuid)
                            && let Some(neighbor) = tds.cells().get(neighbor_key)
                            && let Some(neighbor_neighbors) = &neighbor.neighbors
                        {
                            // Each neighbor should also reference this cell as a neighbor
                            let cell_uuid = tds
                                .cell_uuid_from_key(cell_key)
                                .expect("Cell should have UUID");
                            assert!(
                                neighbor_neighbors
                                    .iter()
                                    .any(|n| n.as_ref() == Some(&cell_uuid)),
                                "Neighbor relationship should be symmetric after insertion {}",
                                i + 1
                            );

                            // Verify facet indices consistency
                            verify_facet_index_consistency(
                                &tds,
                                cell_key,
                                neighbor_key,
                                facet_idx,
                                i + 1,
                            );
                        }
                    }
                }
            }

            // Verify boundary facets are consistent
            let boundary_result = tds.boundary_facets();
            assert!(
                boundary_result.is_ok(),
                "Should be able to compute boundary facets after insertion {}",
                i + 1
            );

            if let Ok(boundary_facets) = boundary_result {
                println!("  Boundary facets: {}", boundary_facets.len());

                // Each boundary facet should have exactly 3 vertices (for 3D)
                for facet in &boundary_facets {
                    assert_eq!(
                        facet.vertices().len(),
                        3,
                        "Boundary facet should have 3 vertices after insertion {}",
                        i + 1
                    );
                }
            }
        }

        println!("✓ All cavity-based insertions maintain TDS consistency");
    }

    #[test]
    #[allow(clippy::too_many_lines)]
    fn test_hull_extension_insertion_consistency() {
        println!("Testing hull extension insertion maintains TDS consistency");

        let mut algorithm = RobustBoyerWatson::new();

        // Create initial triangulation
        let initial_vertices = vec![
            vertex!([0.0, 0.0, 0.0]),
            vertex!([1.0, 0.0, 0.0]),
            vertex!([0.0, 1.0, 0.0]),
            vertex!([0.0, 0.0, 1.0]),
        ];
        let mut tds: Tds<f64, Option<()>, Option<()>, 3> = Tds::new(&initial_vertices).unwrap();

        // Verify initial TDS is valid
        assert!(tds.is_valid().is_ok(), "Initial TDS should be valid");
        let initial_cells = tds.number_of_cells();
        println!("Initial TDS has {initial_cells} cells");

        // Insert exterior vertices that should trigger hull extension
        let test_vertices = vec![
            vertex!([2.0, 0.0, 0.0]),  // Exterior point extending in x
            vertex!([-1.0, 0.0, 0.0]), // Exterior point in negative x
            vertex!([0.0, 2.0, 0.0]),  // Exterior point extending in y
            vertex!([0.0, 0.0, -1.0]), // Exterior point in negative z
            vertex!([1.5, 1.5, 0.0]),  // Exterior point in xy plane
        ];

        for (i, test_vertex) in test_vertices.iter().enumerate() {
            println!(
                "\nInserting exterior vertex {} at {:?}",
                i + 1,
                test_vertex.point().to_array()
            );

            let cells_before = tds.number_of_cells();
            let initial_boundary_facets = tds.boundary_facets().unwrap().len();

            // Insert the vertex
            let result = algorithm.insert_vertex(&mut tds, *test_vertex);

            // Verify insertion succeeded
            assert!(
                result.is_ok(),
                "Hull extension insertion {} should succeed",
                i + 1
            );
            let info = result.unwrap();

            println!(
                "  Result: created={}, removed={}",
                info.cells_created, info.cells_removed
            );

            // Verify TDS consistency after insertion
            let validation_result = tds.is_valid();
            assert!(
                validation_result.is_ok(),
                "TDS should be valid after hull extension insertion {}: {:?}",
                i + 1,
                validation_result.err()
            );

            let cells_after = tds.number_of_cells();
            println!("  Cells before: {cells_before}, after: {cells_after}");

            // Verify cells were created
            assert!(info.cells_created > 0, "Should create at least one cell");

            // Verify the triangulation expanded (more cells added overall)
            // Note: Even "exterior" vertices might trigger cavity-based insertion if they're
            // inside the circumsphere of existing cells, so we can't guarantee pure hull extension
            assert!(
                cells_after > cells_before,
                "Insertion should increase cell count overall"
            );

            // Print information about the insertion strategy used
            if info.cells_removed > 0 {
                println!(
                    "    Note: Vertex {} used cavity-based insertion (removed {} cells)",
                    i + 1,
                    info.cells_removed
                );
            } else {
                println!(
                    "    Note: Vertex {} used pure hull extension (no cells removed)",
                    i + 1
                );
            }

            // Verify neighbor relationships are consistent
            for (cell_key, cell) in tds.cells() {
                if let Some(neighbors) = &cell.neighbors {
                    for (facet_idx, neighbor_uuid) in neighbors.iter().enumerate() {
                        if let Some(neighbor_uuid) = neighbor_uuid
                            && let Some(neighbor_key) = tds.cell_key_from_uuid(neighbor_uuid)
                            && let Some(neighbor) = tds.cells().get(neighbor_key)
                            && let Some(neighbor_neighbors) = &neighbor.neighbors
                        {
                            // Each neighbor should also reference this cell as a neighbor
                            let cell_uuid = tds
                                .cell_uuid_from_key(cell_key)
                                .expect("Cell should have UUID");
                            assert!(
                                neighbor_neighbors
                                    .iter()
                                    .any(|opt| opt.as_ref() == Some(&cell_uuid)),
                                "Neighbor relationship should be symmetric after hull extension {}",
                                i + 1
                            );

                            // Verify facet indices consistency
                            verify_facet_index_consistency(
                                &tds,
                                cell_key,
                                neighbor_key,
                                facet_idx,
                                i + 1,
                            );
                        }
                    }
                }
            }

            // Verify boundary facets are consistent
            let boundary_result = tds.boundary_facets();
            assert!(
                boundary_result.is_ok(),
                "Should be able to compute boundary facets after hull extension {}",
                i + 1
            );

            if let Ok(boundary_facets) = boundary_result {
                let final_boundary_facets = boundary_facets.len();
                println!(
                    "  Initial boundary facets: {initial_boundary_facets}, final: {final_boundary_facets}"
                );

                // Each boundary facet should have exactly 3 vertices (for 3D)
                for facet in &boundary_facets {
                    assert_eq!(
                        facet.vertices().len(),
                        3,
                        "Boundary facet should have 3 vertices after hull extension {}",
                        i + 1
                    );
                }

                // The newly inserted vertex should be in the triangulation
                let vertex_found = tds.vertices().values().any(|v| {
                    let v_coords: [f64; 3] = v.point().to_array();
                    let test_coords: [f64; 3] = test_vertex.point().to_array();
                    v_coords
                        .iter()
                        .zip(test_coords.iter())
                        .all(|(a, b)| (a - b).abs() < f64::EPSILON)
                });
                assert!(
                    vertex_found,
                    "Inserted vertex should be found in TDS after hull extension {}",
                    i + 1
                );
            }
        }

        println!("✓ All hull extension insertions maintain TDS consistency");
    }

    #[test]
    #[allow(clippy::too_many_lines)]
    fn test_finalization_prevents_inconsistencies() {
        println!("Testing that finalization prevents data structure inconsistencies");

        let mut algorithm = RobustBoyerWatson::new();

        // Create initial triangulation
        let initial_vertices = vec![
            vertex!([0.0, 0.0, 0.0]),
            vertex!([3.0, 0.0, 0.0]),
            vertex!([0.0, 3.0, 0.0]),
            vertex!([0.0, 0.0, 3.0]),
        ];
        let mut tds: Tds<f64, Option<()>, Option<()>, 3> = Tds::new(&initial_vertices).unwrap();

        // Test a sequence of insertions that could create inconsistencies without proper finalization
        let test_sequence = vec![
            vertex!([1.0, 1.0, 1.0]),   // Interior
            vertex!([4.0, 0.0, 0.0]),   // Exterior
            vertex!([0.5, 0.5, 0.5]),   // Interior
            vertex!([0.0, 4.0, 0.0]),   // Exterior
            vertex!([2.0, 2.0, 0.1]),   // Near boundary
            vertex!([-1.0, -1.0, 0.0]), // Exterior negative
        ];

        for (i, test_vertex) in test_sequence.iter().enumerate() {
            println!(
                "\nInsertion {} at {:?}",
                i + 1,
                test_vertex.point().to_array()
            );

            // Insert vertex
            let result = algorithm.insert_vertex(&mut tds, *test_vertex);
            assert!(result.is_ok(), "Insertion {} should succeed", i + 1);

            // Immediately verify all critical invariants that finalization should maintain

            // 1. TDS validation should pass
            let validation = tds.is_valid();
            assert!(
                validation.is_ok(),
                "TDS validation should pass after insertion {}: {:?}",
                i + 1,
                validation.err()
            );

            // 2. No duplicate cells should exist
            let mut cell_signatures = FastHashSet::default();
            for (_, cell) in tds.cells() {
                // Create efficient signature using sorted UUID array instead of string formatting
                let mut vertex_uuids: SmallBuffer<uuid::Uuid, MAX_PRACTICAL_DIMENSION_SIZE> =
                    cell.vertex_uuid_iter().collect();
                vertex_uuids.sort_unstable();

                let inserted = cell_signatures.insert(vertex_uuids.clone());
                if !inserted {
                    #[cfg(debug_assertions)]
                    eprintln!(
                        "Duplicate cell found after insertion {}: {:?}",
                        i + 1,
                        vertex_uuids
                    );
                }
                assert!(inserted, "Duplicate cell found after insertion {}", i + 1);
            }

            // 3. All facets should be properly shared
            #[allow(deprecated)] // Test verification - OK to use deprecated method
            let facet_to_cells = tds.build_facet_to_cells_map_lenient();
            for (facet_key, cells) in &facet_to_cells {
                assert!(
                    cells.len() <= 2,
                    "Facet {} shared by more than 2 cells after insertion {}: {} cells",
                    facet_key,
                    i + 1,
                    cells.len()
                );

                // If shared by 2 cells, both should reference each other as neighbors
                if cells.len() == 2 {
                    let (cell1_key, facet1_idx) = cells[0];
                    let (cell2_key, _facet2_idx) = cells[1];

                    if let (Some(cell1), Some(cell2)) =
                        (tds.cells().get(cell1_key), tds.cells().get(cell2_key))
                        && let (Some(neighbors1), Some(neighbors2)) =
                            (&cell1.neighbors, &cell2.neighbors)
                    {
                        let cell2_uuid = tds
                            .cell_uuid_from_key(cell2_key)
                            .expect("Cell2 should have UUID");
                        let cell1_uuid = tds
                            .cell_uuid_from_key(cell1_key)
                            .expect("Cell1 should have UUID");
                        assert!(
                            neighbors1.iter().flatten().any(|uuid| *uuid == cell2_uuid),
                            "Cell1 should reference cell2 as neighbor after insertion {}",
                            i + 1
                        );
                        assert!(
                            neighbors2.iter().flatten().any(|uuid| *uuid == cell1_uuid),
                            "Cell2 should reference cell1 as neighbor after insertion {}",
                            i + 1
                        );

                        // Verify facet indices consistency for the shared facet
                        verify_facet_index_consistency(
                            &tds,
                            cell1_key,
                            cell2_key,
                            facet1_idx as usize,
                            i + 1,
                        );
                    }
                }
            }

            // 4. All vertices should have proper incident cells assigned
            for (_, vertex) in tds.vertices() {
                if let Some(incident_cell_uuid) = vertex.incident_cell
                    && let Some(incident_cell_key) = tds.cell_key_from_uuid(&incident_cell_uuid)
                    && let Some(incident_cell) = tds.cells().get(incident_cell_key)
                {
                    let cell_vertices = incident_cell.vertices();
                    let vertex_is_in_cell = cell_vertices.iter().any(|v| v.uuid() == vertex.uuid());
                    assert!(
                        vertex_is_in_cell,
                        "Vertex incident cell should contain the vertex after insertion {}",
                        i + 1
                    );
                }
            }

            println!("  ✓ All invariants maintained after insertion {}", i + 1);
        }

        println!("✓ Finalization successfully prevents all tested inconsistencies");
    }

    #[test]
    fn test_create_perturbed_vertex_error_handling() {
        println!("Testing create_perturbed_vertex error handling for invalid coordinates");

        // Test 1: Normal case - should succeed
        let algorithm = RobustBoyerWatson::<f64, Option<()>, Option<()>, 3>::new();
        let normal_vertex = vertex!([1.0, 2.0, 3.0]);

        let result = algorithm.create_perturbed_vertex(&normal_vertex);
        assert!(result.is_ok(), "Normal vertex perturbation should succeed");

        if let Ok(perturbed) = result {
            let original_coords = normal_vertex.point().to_array();
            let perturbed_coords = perturbed.point().to_array();

            // First coordinate should be different (perturbed)
            assert_abs_diff_ne!(
                original_coords[0],
                perturbed_coords[0],
                epsilon = f64::EPSILON
            );

            // Other coordinates should remain the same
            assert_abs_diff_eq!(
                original_coords[1],
                perturbed_coords[1],
                epsilon = f64::EPSILON
            );
            assert_abs_diff_eq!(
                original_coords[2],
                perturbed_coords[2],
                epsilon = f64::EPSILON
            );

            // All coordinates should be finite
            assert!(
                perturbed_coords.iter().all(|&c| c.is_finite()),
                "All perturbed coordinates should be finite"
            );
        }

        // Test 2: Create a scenario that could potentially cause overflow
        // Use a very large perturbation scale that might cause overflow with large coordinates
        let mut extreme_config =
            crate::geometry::robust_predicates::config_presets::general_triangulation::<f64>();
        extreme_config.perturbation_scale = f64::MAX / 10.0; // Very large perturbation scale

        let extreme_algorithm =
            RobustBoyerWatson::<f64, Option<()>, Option<()>, 3>::with_config(extreme_config);
        let large_vertex = vertex!([f64::MAX / 2.0, 1.0, 1.0]);

        // This should either succeed with a valid result or fail gracefully
        let extreme_result = extreme_algorithm.create_perturbed_vertex(&large_vertex);

        match extreme_result {
            Ok(perturbed) => {
                // If it succeeds, all coordinates must be finite
                let coords = perturbed.point().to_array();
                assert!(
                    coords.iter().all(|&c| c.is_finite()),
                    "All coordinates in successful perturbation must be finite"
                );
                println!("  ✓ Large perturbation succeeded with finite coordinates");
            }
            Err(error) => {
                // If it fails, it should be due to invalid coordinates
                match error {
                    crate::core::vertex::VertexValidationError::InvalidPoint { .. } => {
                        println!("  ✓ Large perturbation correctly failed with InvalidPoint error");
                    }
                    other @ crate::core::vertex::VertexValidationError::InvalidUuid { .. } => {
                        panic!("Unexpected error type: {other:?}");
                    }
                }
            }
        }

        // Test 3: Test with edge case coordinates that are already near the limits
        let edge_vertex = vertex!([f64::MAX * 0.9, 0.0, 0.0]);
        let edge_result = extreme_algorithm.create_perturbed_vertex(&edge_vertex);

        // This should handle the edge case gracefully
        match edge_result {
            Ok(perturbed) => {
                let coords = perturbed.point().to_array();
                assert!(
                    coords.iter().all(|&c| c.is_finite()),
                    "Edge case perturbation result must have finite coordinates"
                );
                println!("  ✓ Edge case perturbation succeeded");
            }
            Err(_) => {
                println!("  ✓ Edge case perturbation correctly failed due to coordinate overflow");
            }
        }

        // Test 4: Verify that UUID and other properties are preserved
        let uuid_test_vertex = vertex!([0.1, 0.2, 0.3]);
        let original_uuid = uuid_test_vertex.uuid();

        if let Ok(perturbed_vertex) = algorithm.create_perturbed_vertex(&uuid_test_vertex) {
            assert_eq!(
                original_uuid,
                perturbed_vertex.uuid(),
                "UUID should be preserved during perturbation"
            );
            assert_eq!(
                uuid_test_vertex.data, perturbed_vertex.data,
                "Data should be preserved during perturbation"
            );
            assert_eq!(
                uuid_test_vertex.incident_cell, perturbed_vertex.incident_cell,
                "Incident cell should be preserved during perturbation"
            );
            println!("  ✓ Vertex properties correctly preserved during perturbation");
        }

        println!("✓ All create_perturbed_vertex error handling tests passed");
    }

    #[test]
<<<<<<< HEAD
    #[allow(deprecated)] // Test explicitly verifies deprecated method compatibility
=======
>>>>>>> e41a9b9b
    fn test_facet_cache_provider_implementation() {
        use std::sync::atomic::Ordering;

        println!("Testing FacetCacheProvider implementation for RobustBoyerWatson");

        // Create test triangulation
        let points = vec![
            vertex!([0.0, 0.0, 0.0]),
            vertex!([1.0, 0.0, 0.0]),
            vertex!([0.0, 1.0, 0.0]),
            vertex!([0.0, 0.0, 1.0]),
            vertex!([0.5, 0.5, 0.5]),
        ];

        let tds: Tds<f64, Option<()>, Option<()>, 3> = Tds::new(&points).unwrap();
        let algorithm = RobustBoyerWatson::<f64, Option<()>, Option<()>, 3>::new();

        // Test 1: Initial cache state
        assert!(
            algorithm.facet_cache().load().is_none(),
            "Cache should initially be empty"
        );
        assert_eq!(
            algorithm.cached_generation().load(Ordering::Relaxed),
            0,
            "Initial generation should be 0"
        );
        println!("  ✓ Initial cache state verified");

        // Test 2: Cache building on first access
        let initial_generation = tds.generation();
        let cache1 = algorithm.get_or_build_facet_cache(&tds);

        assert!(
            !cache1.is_empty(),
            "Built cache should contain facet mappings"
        );
        assert_eq!(
            algorithm.cached_generation().load(Ordering::Relaxed),
            initial_generation,
            "Cached generation should match TDS generation"
        );
        println!("  ✓ Cache builds correctly on first access");

        // Test 3: Cache reuse on subsequent access (no TDS changes)
        let cache2 = algorithm.get_or_build_facet_cache(&tds);
        assert!(
            Arc::ptr_eq(&cache1, &cache2),
            "Same cache instance should be returned when TDS unchanged"
        );
        println!("  ✓ Cache correctly reused when TDS unchanged");

        // Test 4: Cache invalidation after TDS modification
        // Create a new triangulation with an additional vertex to simulate modification
        let mut modified_points = points;
        modified_points.push(vertex!([0.25, 0.25, 0.25]));
        let tds_modified: Tds<f64, Option<()>, Option<()>, 3> = Tds::new(&modified_points).unwrap();

        // Generation should be different for new TDS
        let new_generation = tds_modified.generation();
        // Note: Different TDS instances should have different generations
        assert_ne!(
            initial_generation, new_generation,
            "Expected different generation between distinct TDS instances"
        );

        // Get cache for modified TDS - should be different
        let cache3 = algorithm.get_or_build_facet_cache(&tds_modified);
        assert!(
            !Arc::ptr_eq(&cache1, &cache3),
            "New cache instance should be created for different TDS"
        );
        assert_eq!(
            algorithm.cached_generation().load(Ordering::Relaxed),
            new_generation,
            "Cached generation should be updated to new TDS generation"
        );
        println!("  ✓ Cache correctly built for modified TDS");

        // Test 5: Manual cache invalidation
        algorithm.invalidate_facet_cache();
        assert!(
            algorithm.facet_cache().load().is_none(),
            "Cache should be empty after manual invalidation"
        );
        assert_eq!(
            algorithm.cached_generation().load(Ordering::Relaxed),
            0,
            "Generation should reset to 0 after manual invalidation"
        );
        println!("  ✓ Manual cache invalidation works correctly");

        // Test 6: Cache rebuilds after manual invalidation
        let cache4 = algorithm.get_or_build_facet_cache(&tds_modified);
        assert!(
            !cache4.is_empty(),
            "Cache should rebuild after manual invalidation"
        );
        assert_eq!(
            algorithm.cached_generation().load(Ordering::Relaxed),
            new_generation,
            "Generation should be restored after rebuild"
        );
        println!("  ✓ Cache rebuilds correctly after manual invalidation");

        // Test 7: Verify cache content correctness
        #[allow(deprecated)] // Using for verification in test - cache is the recommended approach
        let direct_map = tds_modified.build_facet_to_cells_map_lenient();
        assert_eq!(
            cache4.len(),
            direct_map.len(),
            "Cached map should have same size as direct build"
        );

        for (facet_key, cells_in_cache) in cache4.iter() {
            assert!(
                direct_map.contains_key(facet_key),
                "All cached facets should exist in direct map"
            );
            assert_eq!(
                cells_in_cache.len(),
                direct_map[facet_key].len(),
                "Cell counts should match for facet {facet_key}"
            );
        }
        println!("  ✓ Cache content matches direct build");

        println!("✓ All FacetCacheProvider tests passed for RobustBoyerWatson");
    }

    // =============================================================================
    // ERROR HANDLING TESTS
    // =============================================================================

    #[test]
    fn test_robust_error_handling_paths() {
        println!("Testing robust error handling paths...");

        // Test 1: Empty vertex list
        let empty_vertices: Vec<Vertex<f64, Option<()>, 3>> = vec![];
        let result = Tds::<f64, Option<()>, Option<()>, 3>::new(&empty_vertices);
        // Empty vertex list is actually valid - just creates an empty TDS
        if result.is_ok() {
            println!("  ✓ Empty vertex list creates valid empty TDS");
        } else {
            println!(
                "  ✓ Empty vertex list handled with error: {:?}",
                result.err()
            );
        }

        // Test 2: Insufficient vertices for dimension
        let insufficient = vec![vertex!([0.0, 0.0, 0.0])];
        let result = Tds::<f64, Option<()>, Option<()>, 3>::new(&insufficient);
        assert!(result.is_err(), "Insufficient vertices should fail");
        println!("  ✓ Insufficient vertices handled correctly");

        // Test 3: Degenerate vertex configuration (all coplanar in 3D)
        let coplanar = vec![
            vertex!([0.0, 0.0, 0.0]),
            vertex!([1.0, 0.0, 0.0]),
            vertex!([2.0, 0.0, 0.0]),
            vertex!([3.0, 0.0, 0.0]),
            vertex!([4.0, 0.0, 0.0]),
        ];
        let result = Tds::<f64, Option<()>, Option<()>, 3>::new(&coplanar);
        // Should either succeed with robust handling or fail gracefully
        match result {
            Ok(tds) => {
                assert!(
                    !tds.cells().is_empty(),
                    "Should create some triangulation even from coplanar points"
                );
                println!("  ✓ Coplanar configuration handled robustly");
            }
            Err(_) => {
                println!("  ✓ Coplanar configuration failed gracefully");
            }
        }
    }

    #[test]
    fn test_configuration_validation_paths() {
        println!("Testing configuration validation paths...");

        // Test 1: Extreme tolerance values
        let mut extreme_config = config_presets::general_triangulation::<f64>();
        extreme_config.base_tolerance = f64::MIN_POSITIVE;

        let algorithm =
            RobustBoyerWatson::<f64, Option<()>, Option<()>, 3>::with_config(extreme_config);
        // Should not panic with extreme but valid config
        let vertices = vec![
            vertex!([0.0, 0.0, 0.0]),
            vertex!([1.0, 0.0, 0.0]),
            vertex!([0.0, 1.0, 0.0]),
            vertex!([0.0, 0.0, 1.0]),
        ];
        let _tds: Tds<f64, Option<()>, Option<()>, 3> = Tds::new(&vertices).unwrap();
        let _stats = algorithm.get_statistics();
        println!("  ✓ Extreme tolerance configuration handled");

        // Test 2: High precision configuration
        let high_precision_config = config_presets::degenerate_robust::<f64>();

        let high_precision_algorithm =
            RobustBoyerWatson::<f64, Option<()>, Option<()>, 3>::with_config(high_precision_config);
        let _stats = high_precision_algorithm.get_statistics();
        println!("  ✓ High precision configuration handled");

        // Test 3: Degenerate cases configuration
        let degenerate_algorithm =
            RobustBoyerWatson::<f64, Option<()>, Option<()>, 3>::for_degenerate_cases();
        let _stats = degenerate_algorithm.get_statistics();
        println!("  ✓ Degenerate cases configuration created successfully");
    }

    // =============================================================================
    // FALLBACK AND RECOVERY MECHANISM TESTS
    // =============================================================================

    #[test]
<<<<<<< HEAD
    #[allow(deprecated)] // Test verifies deprecated method compatibility
=======
>>>>>>> e41a9b9b
    fn test_fallback_recovery_mechanisms() {
        println!("Testing fallback and recovery mechanisms...");

        let vertices = vec![
            vertex!([0.0, 0.0, 0.0]),
            vertex!([1.0, 0.0, 0.0]),
            vertex!([0.0, 1.0, 0.0]),
            vertex!([0.0, 0.0, 1.0]),
            // Add a point that might cause numerical issues
            vertex!([
                0.333_333_333_333_333_3,
                0.333_333_333_333_333_3,
                0.333_333_333_333_333_3
            ]),
        ];
        let tds: Tds<f64, Option<()>, Option<()>, 3> = Tds::new(&vertices).unwrap();

        let algorithm = RobustBoyerWatson::<f64, Option<()>, Option<()>, 3>::for_degenerate_cases();

        // Test fallback facet mapping
        let initial_stats = algorithm.get_statistics();

        // Try to trigger fallback scenarios with a problematic vertex
        let _problematic_vertex: Vertex<f64, Option<()>, 3> =
            vertex!([f64::EPSILON, f64::EPSILON, f64::EPSILON]);

        // Should not panic and should handle gracefully
        let stats_after = algorithm.get_statistics();
        assert!(
            stats_after.0 >= initial_stats.0
                && stats_after.1 >= initial_stats.1
                && stats_after.2 >= initial_stats.2
        );
        println!("  ✓ Fallback mechanisms handle problematic vertices");

        // Test cache invalidation during operations
        algorithm.invalidate_facet_cache();
        let cache = algorithm.get_or_build_facet_cache(&tds);
        assert!(!cache.is_empty(), "Cache should rebuild after invalidation");
        println!("  ✓ Cache recovery after invalidation works");
    }

    #[test]
    fn test_geometric_edge_cases() {
        use crate::core::vertex::VertexBuilder;
        use crate::geometry::point::Point;

        println!("Testing geometric edge cases...");

        // Test 1: Nearly collinear points in 2D
        let nearly_collinear_2d = vec![
            vertex!([0.0, 0.0]),
            vertex!([1.0, 0.0]),
            vertex!([2.0, f64::EPSILON]),
        ];
        let result_2d = Tds::<f64, Option<()>, Option<()>, 2>::new(&nearly_collinear_2d);
        match result_2d {
            Ok(tds) => {
                assert!(!tds.cells().is_empty());
                println!("  ✓ Nearly collinear 2D points handled");
            }
            Err(_) => println!("  ✓ Nearly collinear 2D points failed gracefully"),
        }

        // Test 2: Nearly coplanar points in 3D
        let nearly_coplanar_3d = vec![
            vertex!([0.0, 0.0, 0.0]),
            vertex!([1.0, 0.0, 0.0]),
            vertex!([0.0, 1.0, 0.0]),
            vertex!([0.5, 0.5, f64::EPSILON]),
        ];
        let result_3d = Tds::<f64, Option<()>, Option<()>, 3>::new(&nearly_coplanar_3d);
        match result_3d {
            Ok(tds) => {
                assert!(!tds.cells().is_empty());
                println!("  ✓ Nearly coplanar 3D points handled");
            }
            Err(_) => println!("  ✓ Nearly coplanar 3D points failed gracefully"),
        }

        // Test 3: Points with extreme coordinates
        let extreme_coords = vec![
            vertex!([0.0, 0.0, 0.0]),
            vertex!([f64::MAX / 1e6, 0.0, 0.0]),
            vertex!([0.0, f64::MAX / 1e6, 0.0]),
            vertex!([0.0, 0.0, f64::MAX / 1e6]),
        ];
        let result_extreme = Tds::<f64, Option<()>, Option<()>, 3>::new(&extreme_coords);
        match result_extreme {
            Ok(tds) => {
                assert!(!tds.cells().is_empty());
                println!("  ✓ Extreme coordinate points handled");
            }
            Err(_) => println!("  ✓ Extreme coordinate points failed gracefully"),
        }

        // Test 4: Perturbation edge cases
        let mut algorithm =
            RobustBoyerWatson::<f64, Option<()>, Option<()>, 3>::for_degenerate_cases();

        // Test with zero coordinates
        let zero_vertex = vertex!([0.0, 0.0, 0.0]);
        let perturb_result = algorithm.create_perturbed_vertex(&zero_vertex);
        match perturb_result {
            Ok(perturbed) => {
                let coords = perturbed.point().to_array();
                assert!(
                    coords.iter().any(|&x| x != 0.0),
                    "Perturbation should change at least one coordinate"
                );
                println!("  ✓ Zero vertex perturbation handled");
            }
            Err(_) => println!("  ✓ Zero vertex perturbation failed gracefully"),
        }

        // Test with infinite coordinates - should return InvalidVertex error
        // First create a valid TDS to insert into
        let mut tds = Tds::new(&[
            vertex!([0.0, 0.0, 0.0]),
            vertex!([1.0, 0.0, 0.0]),
            vertex!([0.0, 1.0, 0.0]),
            vertex!([0.0, 0.0, 1.0]),
        ])
        .expect("Should create valid TDS");

        // Try to insert vertex with infinite coordinates
        // Note: We need to bypass the vertex! macro validation and create an invalid vertex directly

        match Point::try_from([f64::INFINITY, 1.0, 2.0]) {
            Ok(infinite_point) => {
                let infinite_vertex = VertexBuilder::default()
                    .point(infinite_point)
                    .build()
                    .expect("Should build vertex");

                match algorithm.insert_vertex(&mut tds, infinite_vertex) {
                    Err(
                        crate::core::traits::insertion_algorithm::InsertionError::InvalidVertex {
                            reason,
                        },
                    ) => {
                        println!(
                            "  ✓ Infinite coordinates correctly returned InvalidVertex: {reason}"
                        );
                    }
                    Err(other_error) => {
                        println!("  ✓ Infinite coordinates rejected with error: {other_error:?}");
                    }
                    Ok(_) => panic!("Infinite coordinates should be rejected"),
                }
            }
            Err(_) => {
                println!("  ✓ Infinite coordinates properly rejected during point creation");
            }
        }
    }

    // =============================================================================
    // COMPREHENSIVE INTEGRATION TESTS
    // =============================================================================

    #[test]
<<<<<<< HEAD
    #[allow(deprecated)] // Test verifies deprecated method compatibility
=======
>>>>>>> e41a9b9b
    fn test_comprehensive_algorithm_paths() {
        println!("Testing comprehensive algorithm paths...");

        // Test with various configurations and vertex sets
        let test_cases = vec![
            (
                "regular tetrahedron",
                vec![
                    vertex!([0.0, 0.0, 0.0]),
                    vertex!([1.0, 0.0, 0.0]),
                    vertex!([0.5, 0.866, 0.0]),
                    vertex!([0.5, 0.289, 0.816]),
                ],
            ),
            (
                "cube vertices",
                vec![
                    vertex!([0.0, 0.0, 0.0]),
                    vertex!([1.0, 0.0, 0.0]),
                    vertex!([0.0, 1.0, 0.0]),
                    vertex!([0.0, 0.0, 1.0]),
                    vertex!([1.0, 1.0, 0.0]),
                    vertex!([1.0, 0.0, 1.0]),
                    vertex!([0.0, 1.0, 1.0]),
                    vertex!([1.0, 1.0, 1.0]),
                ],
            ),
            (
                "random cloud",
                vec![
                    vertex!([0.1, 0.2, 0.3]),
                    vertex!([0.4, 0.5, 0.6]),
                    vertex!([0.7, 0.8, 0.9]),
                    vertex!([0.2, 0.7, 0.1]),
                    vertex!([0.9, 0.1, 0.8]),
                    vertex!([0.3, 0.9, 0.2]),
                ],
            ),
        ];

        for (name, vertices) in test_cases {
            println!("  Testing case: {name}");

            // Test with different configurations
            let configs = vec![
                ("general", config_presets::general_triangulation::<f64>()),
                (
                    "degenerate robust",
                    config_presets::degenerate_robust::<f64>(),
                ),
            ];

            for (config_name, config) in configs {
                let algorithm =
                    RobustBoyerWatson::<f64, Option<()>, Option<()>, 3>::with_config(config);

                match Tds::<f64, Option<()>, Option<()>, 3>::new(&vertices) {
                    Ok(tds) => {
                        // Test basic functionality
                        let cache = algorithm.get_or_build_facet_cache(&tds);
                        assert!(!cache.is_empty(), "Cache should not be empty for valid TDS");

                        let _stats = algorithm.get_statistics();

                        // Test cache invalidation and rebuild
                        algorithm.invalidate_facet_cache();
                        let rebuilt_cache = algorithm.get_or_build_facet_cache(&tds);
                        assert!(
                            !rebuilt_cache.is_empty(),
                            "Rebuilt cache should not be empty"
                        );

                        println!("    ✓ {config_name} config with {name} case");
                    }
                    Err(e) => {
                        println!("    - {config_name} config with {name} case failed: {e}");
                        // Some configurations might legitimately fail with certain vertex sets
                    }
                }
            }
        }

        println!("✓ Comprehensive algorithm path testing completed");
    }

    #[test]
<<<<<<< HEAD
    #[allow(deprecated)] // Test verifies deprecated method compatibility
=======
>>>>>>> e41a9b9b
    fn test_boundary_condition_validation() {
        println!("Testing boundary condition validation...");

        let algorithm = RobustBoyerWatson::<f64, Option<()>, Option<()>, 3>::new();

        // Test 1: Minimum valid triangulation
        let minimal = vec![
            vertex!([0.0, 0.0, 0.0]),
            vertex!([1.0, 0.0, 0.0]),
            vertex!([0.0, 1.0, 0.0]),
            vertex!([0.0, 0.0, 1.0]),
        ];
        let minimal_tds = Tds::<f64, Option<()>, Option<()>, 3>::new(&minimal).unwrap();
        let cache = algorithm.get_or_build_facet_cache(&minimal_tds);
        assert!(
            cache.len() >= 4,
            "Minimal tetrahedron should have at least 4 facets"
        );
        println!("  ✓ Minimal triangulation validated");

        // Test 2: Single point (should fail)
        let single = vec![vertex!([0.0, 0.0, 0.0])];
        let single_result = Tds::<f64, Option<()>, Option<()>, 3>::new(&single);
        assert!(single_result.is_err(), "Single point should fail");
        println!("  ✓ Single point correctly rejected");

        // Test 3: Duplicate points
        let duplicates = vec![
            vertex!([0.0, 0.0, 0.0]),
            vertex!([0.0, 0.0, 0.0]), // Duplicate
            vertex!([1.0, 0.0, 0.0]),
            vertex!([0.0, 1.0, 0.0]),
            vertex!([0.0, 0.0, 1.0]),
        ];
        let duplicate_result = Tds::<f64, Option<()>, Option<()>, 3>::new(&duplicates);
        // Should either handle duplicates or fail gracefully
        match duplicate_result {
            Ok(_) => println!("  ✓ Duplicate points handled gracefully"),
            Err(_) => println!("  ✓ Duplicate points rejected appropriately"),
        }

        // Test 4: Very small perturbations
        let tiny_perturbation = vec![
            vertex!([0.0, 0.0, 0.0]),
            vertex!([1.0, 0.0, 0.0]),
            vertex!([0.0, 1.0, 0.0]),
            vertex!([0.0, 0.0, 1.0]),
            vertex!([f64::EPSILON, f64::EPSILON, f64::EPSILON]),
        ];
        let tiny_result = Tds::<f64, Option<()>, Option<()>, 3>::new(&tiny_perturbation);
        match tiny_result {
            Ok(tds) => {
                let cache = algorithm.get_or_build_facet_cache(&tds);
                assert!(!cache.is_empty(), "Should handle tiny perturbations");
                println!("  ✓ Tiny perturbations handled");
            }
            Err(_) => println!("  ✓ Tiny perturbations failed gracefully"),
        }
    }

    // =========================================================================
    // Module Organization Pattern: Configuration and Validation Tests
    // =========================================================================

    #[test]
    fn test_algorithm_with_extreme_tolerance_configurations() {
        // Test with very tight tolerance (should require high precision)
        let mut tight_config = config_presets::general_triangulation::<f64>();
        tight_config.base_tolerance = 1e-15;
        tight_config.perturbation_scale = 1e-10;

        let mut algorithm =
            RobustBoyerWatson::<f64, Option<()>, Option<()>, 3>::with_config(tight_config);

        // Create vertices that would be problematic with loose tolerance
        let vertices = vec![
            vertex!([0.0, 0.0, 0.0]),
            vertex!([1.0, 0.0, 0.0]),
            vertex!([0.0, 1.0, 0.0]),
            vertex!([0.0, 0.0, 1.0]),
            vertex!([1e-14, 1e-14, 1e-14]), // Very close to origin
        ];

        let mut tds = Tds::new(&vertices[..4]).expect("Initial TDS creation should succeed");
        let result = algorithm.insert_vertex(&mut tds, vertices[4]);

        // Should handle precision requirements appropriately
        assert!(result.is_ok() || matches!(result, Err(InsertionError::GeometricFailure { .. })));

        // Test with very loose tolerance (should be more permissive)
        let mut loose_config = config_presets::general_triangulation::<f64>();
        loose_config.base_tolerance = 1e-6;
        loose_config.perturbation_scale = 1e-3;

        let mut algorithm_loose =
            RobustBoyerWatson::<f64, Option<()>, Option<()>, 3>::with_config(loose_config);
        let mut tds_loose = Tds::new(&vertices[..4]).expect("Initial TDS creation should succeed");
        let result_loose = algorithm_loose.insert_vertex(&mut tds_loose, vertices[4]);

        // Loose tolerance might succeed where tight fails, or vice versa
        assert!(
            result_loose.is_ok()
                || matches!(result_loose, Err(InsertionError::GeometricFailure { .. }))
        );
    }

    #[test]
    fn test_algorithm_configuration_presets() {
        // Test all standard configuration presets
        let configs = vec![
            ("general", config_presets::general_triangulation::<f64>()),
            (
                "degenerate_robust",
                config_presets::degenerate_robust::<f64>(),
            ),
        ];

        let vertices = vec![
            vertex!([0.0, 0.0, 0.0]),
            vertex!([1.0, 0.0, 0.0]),
            vertex!([0.0, 1.0, 0.0]),
            vertex!([0.0, 0.0, 1.0]),
        ];

        for (name, config) in configs {
            let mut algorithm =
                RobustBoyerWatson::<f64, Option<()>, Option<()>, 3>::with_config(config);
            let mut tds = Tds::new(&vertices).expect("TDS creation should succeed");

            // All presets should handle basic tetrahedron
            assert!(
                tds.is_valid().is_ok(),
                "TDS should be valid for {name} preset"
            );

            // Test vertex insertion with each preset
            let test_vertex = vertex!([0.5, 0.5, 0.5]);
            let result = algorithm.insert_vertex(&mut tds, test_vertex);
            assert!(
                result.is_ok(),
                "Interior insertion should succeed with {name} preset"
            );
        }
    }

    #[test]
    fn test_invalid_configuration_handling() {
        // Test configurations that should be invalid or problematic
        let mut invalid_configs = Vec::new();

        // Zero tolerance
        let mut zero_tol_config = config_presets::general_triangulation::<f64>();
        zero_tol_config.base_tolerance = 0.0;
        invalid_configs.push(zero_tol_config);

        // Negative tolerance
        let mut neg_tol_config = config_presets::general_triangulation::<f64>();
        neg_tol_config.base_tolerance = -1e-12;
        invalid_configs.push(neg_tol_config);

        // Extreme perturbation scale
        let mut extreme_pert_config = config_presets::general_triangulation::<f64>();
        extreme_pert_config.perturbation_scale = f64::MAX;
        invalid_configs.push(extreme_pert_config);

        // Zero perturbation scale
        let mut zero_pert_config = config_presets::general_triangulation::<f64>();
        zero_pert_config.perturbation_scale = 0.0;
        invalid_configs.push(zero_pert_config);

        let vertices = vec![
            vertex!([0.0, 0.0, 0.0]),
            vertex!([1.0, 0.0, 0.0]),
            vertex!([0.0, 1.0, 0.0]),
            vertex!([0.0, 0.0, 1.0]),
        ];

        for (i, config) in invalid_configs.into_iter().enumerate() {
            let mut algorithm =
                RobustBoyerWatson::<f64, Option<()>, Option<()>, 3>::with_config(config);
            let mut tds = Tds::new(&vertices).expect("Initial TDS creation should succeed");

            let test_vertex = vertex!([0.5, 0.5, 0.5]);
            let result = algorithm.insert_vertex(&mut tds, test_vertex);

            // Invalid configurations may fail or succeed with degraded behavior
            if result.is_err() {
                println!(
                    "Invalid config {} failed as expected: {:?}",
                    i,
                    result.err()
                );
            } else {
                println!("Invalid config {i} unexpectedly succeeded");
            }
        }
    }

    // =========================================================================
    // Module Organization Pattern: Fallback and Recovery Mechanisms Tests
    // =========================================================================

    #[test]
    fn test_fallback_mechanism_progression() {
        // Create configuration that will trigger fallbacks
        let mut config = config_presets::general_triangulation::<f64>();
        config.base_tolerance = 1e-15; // Very tight

        let mut algorithm =
            RobustBoyerWatson::<f64, Option<()>, Option<()>, 3>::with_config(config);

        // Create a configuration that's likely to need fallbacks
        let vertices = vec![
            vertex!([0.0, 0.0, 0.0]),
            vertex!([1.0, 0.0, 0.0]),
            vertex!([0.0, 1.0, 0.0]),
            vertex!([0.0, 0.0, 1.0]),
        ];

        let mut tds = Tds::new(&vertices).expect("Initial TDS creation should succeed");

        // Insert vertices that might trigger fallback mechanisms
        let problematic_vertices = vec![
            vertex!([1e-14, 1e-14, 1e-14]),       // Nearly at origin
            vertex!([1.0 + 1e-14, 1e-14, 1e-14]), // Nearly at existing vertex
            vertex!([
                0.333_333_333_333_333,
                0.333_333_333_333_333,
                0.333_333_333_333_333
            ]), // Potential precision issues
        ];

        for (i, vertex) in problematic_vertices.into_iter().enumerate() {
            let result = algorithm.insert_vertex(&mut tds, vertex);

            // Should either succeed with fallback or fail gracefully
            match result {
                Ok(info) => {
                    println!(
                        "Vertex {} succeeded after fallbacks: created={}, removed={}",
                        i, info.cells_created, info.cells_removed
                    );
                    assert!(
                        tds.is_valid().is_ok(),
                        "TDS should remain valid after fallback success"
                    );
                }
                Err(e) => {
                    println!("Vertex {i} failed after all fallbacks: {e:?}");
                    // TDS should still be valid even after insertion failure
                    assert!(
                        tds.is_valid().is_ok(),
                        "TDS should remain valid after fallback failure"
                    );
                }
            }
        }
    }

    #[test]
<<<<<<< HEAD
    #[allow(deprecated)] // Test verifies deprecated method compatibility
=======
>>>>>>> e41a9b9b
    fn test_cache_invalidation_and_recovery() {
        let mut algorithm = RobustBoyerWatson::<f64, Option<()>, Option<()>, 3>::new();
        let vertices = vec![
            vertex!([0.0, 0.0, 0.0]),
            vertex!([1.0, 0.0, 0.0]),
            vertex!([0.0, 1.0, 0.0]),
            vertex!([0.0, 0.0, 1.0]),
        ];

        let mut tds = Tds::new(&vertices).expect("Initial TDS creation should succeed");

        // Force cache population by calling a method that uses it
        let _initial_cache_gen = algorithm.cached_generation().load(Ordering::Acquire);
        let facet_cache = algorithm.get_or_build_facet_cache(&tds);
        assert!(!facet_cache.is_empty(), "Cache should be populated");

        // Insert a vertex, which should invalidate cache
        let new_vertex = vertex!([0.5, 0.5, 0.5]);
        let result = algorithm.insert_vertex(&mut tds, new_vertex);
        assert!(result.is_ok(), "Vertex insertion should succeed");

        // Cache generation should have been updated by TDS changes
        let _new_cache_gen = algorithm.cached_generation().load(Ordering::Acquire);

        // Note: The cache generation is managed by TDS, not the algorithm directly
        // So we check that the cache can still be retrieved successfully
        let updated_cache = algorithm.get_or_build_facet_cache(&tds);
        assert!(
            !updated_cache.is_empty(),
            "Cache should be rebuilt after TDS changes"
        );

        // Verify the algorithm still works correctly after cache invalidation
        let another_vertex = vertex!([0.25, 0.25, 0.25]);
        let another_result = algorithm.insert_vertex(&mut tds, another_vertex);
        assert!(
            another_result.is_ok(),
            "Subsequent insertion should work after cache invalidation"
        );
    }

    #[test]
    fn test_recovery_from_geometric_failures() {
        let mut config = config_presets::degenerate_robust::<f64>();
        config.base_tolerance = 1e-12;
        config.perturbation_scale = 1e-10;
        config.max_refinement_iterations = 3;

        let mut algorithm: RobustBoyerWatson<f64, Option<()>, Option<()>, 3> =
            RobustBoyerWatson::with_config(config);

        // Start with a valid triangulation
        let vertices = vec![
            vertex!([0.0, 0.0, 0.0]),
            vertex!([1.0, 0.0, 0.0]),
            vertex!([0.0, 1.0, 0.0]),
            vertex!([0.0, 0.0, 1.0]),
        ];

        let mut tds = Tds::new(&vertices).expect("Initial TDS creation should succeed");
        let _initial_cell_count = tds.number_of_cells();

        // Try inserting vertices that might cause geometric failures
        let challenging_vertices = vec![
            vertex!([f64::EPSILON, f64::EPSILON, f64::EPSILON]), // Extremely close to origin
            vertex!([1.0 - f64::EPSILON, f64::EPSILON, f64::EPSILON]), // Very close to existing vertex
        ];

        for (i, vertex) in challenging_vertices.into_iter().enumerate() {
            let cells_before = tds.number_of_cells();
            let result = algorithm.insert_vertex(&mut tds, vertex);
            let cells_after = tds.number_of_cells();

            match result {
                Ok(info) => {
                    println!(
                        "Challenging vertex {} succeeded: created={}, removed={}",
                        i, info.cells_created, info.cells_removed
                    );
                    assert!(
                        cells_after >= cells_before,
                        "Cell count should not decrease on success"
                    );
                }
                Err(e) => {
                    println!("Challenging vertex {i} failed as expected: {e:?}");
                    assert_eq!(
                        cells_after, cells_before,
                        "Cell count should be unchanged on failure"
                    );
                }
            }

            // Most importantly, TDS should remain valid regardless of success/failure
            let validation_result = tds.is_valid();
            assert!(
                validation_result.is_ok(),
                "TDS should remain valid after attempting challenging vertex {}: {:?}",
                i,
                validation_result.err()
            );
        }

        // Verify we can still insert normal vertices after handling failures
        let normal_vertex = vertex!([0.5, 0.5, 0.5]);
        let normal_result = algorithm.insert_vertex(&mut tds, normal_vertex);
        assert!(
            normal_result.is_ok(),
            "Normal vertex insertion should work after recovery"
        );
    }

    // =========================================================================
    // Module Organization Pattern: Various Geometric Configurations Tests
    // =========================================================================

    #[test]
    fn test_geometric_configurations_regular_patterns() {
        let mut algorithm = RobustBoyerWatson::<f64, Option<()>, Option<()>, 3>::new();

        // Test 1: Cubic lattice points
        #[allow(clippy::cast_possible_truncation)]
        let cubic_vertices: Vec<_> = (0..3_usize)
            .flat_map(|i| {
                (0..3_usize).flat_map(move |j| {
                    (0..3_usize).map(move |k| {
                        vertex!([f64::from(i as u8), f64::from(j as u8), f64::from(k as u8)])
                    })
                })
            })
            .collect();

        let mut cubic_tds =
            Tds::new(&cubic_vertices[..4]).expect("Cubic TDS creation should succeed");
        for (i, vertex) in cubic_vertices[4..].iter().enumerate() {
            let result = algorithm.insert_vertex(&mut cubic_tds, *vertex);
            match result {
                Ok(_) => println!("  ✓ Cubic vertex {} inserted successfully", i + 4),
                Err(e) => println!("  ⚠ Cubic vertex {} failed: {:?}", i + 4, e),
            }
        }
        assert!(
            cubic_tds.is_valid().is_ok(),
            "Cubic lattice TDS should remain valid"
        );

        // Test 2: Spherical distribution
        let sphere_vertices: Vec<_> = (0..20)
            .map(|i| {
                let theta = 2.0 * std::f64::consts::PI * f64::from(i) / 20.0;
                let phi = std::f64::consts::PI * f64::from(i % 5) / 5.0;
                vertex!([
                    theta.sin() * phi.cos(),
                    theta.sin() * phi.sin(),
                    theta.cos()
                ])
            })
            .collect();

        let mut sphere_tds =
            Tds::new(&sphere_vertices[..4]).expect("Sphere TDS creation should succeed");
        for (i, vertex) in sphere_vertices[4..].iter().enumerate() {
            let result = algorithm.insert_vertex(&mut sphere_tds, *vertex);
            match result {
                Ok(_) => println!("  ✓ Sphere vertex {} inserted successfully", i + 4),
                Err(e) => println!("  ⚠ Sphere vertex {} failed: {:?}", i + 4, e),
            }
        }
        assert!(
            sphere_tds.is_valid().is_ok(),
            "Spherical TDS should remain valid"
        );

        // Test 3: Linear arrangement (challenging for 3D triangulation)
        let linear_vertices: Vec<_> = (0..10)
            .map(|i| vertex!([f64::from(i) * 0.1, 0.0, 0.0]))
            .collect();

        // Start with a proper 3D configuration, then add linear points
        let mut linear_base = vec![
            vertex!([0.0, 0.0, 0.0]),
            vertex!([1.0, 0.0, 0.0]),
            vertex!([0.0, 1.0, 0.0]),
            vertex!([0.0, 0.0, 1.0]),
        ];
        linear_base.extend_from_slice(&linear_vertices[4..]);

        let mut linear_tds =
            Tds::new(&linear_base[..4]).expect("Linear base TDS creation should succeed");
        for (i, vertex) in linear_base[4..].iter().enumerate() {
            let result = algorithm.insert_vertex(&mut linear_tds, *vertex);
            match result {
                Ok(_) => println!("  ✓ Linear vertex {} inserted successfully", i + 4),
                Err(e) => println!("  ⚠ Linear vertex {} failed: {:?}", i + 4, e),
            }
        }
        assert!(
            linear_tds.is_valid().is_ok(),
            "Linear TDS should remain valid"
        );
    }

    #[test]
    fn test_geometric_configurations_random_distributions() {
        let mut algorithm = RobustBoyerWatson::<f64, Option<()>, Option<()>, 3>::new();

        // Test with different random seeds for reproducibility
        let seeds = [42, 123, 456, 789];

        for (test_idx, &seed) in seeds.iter().enumerate() {
            println!("\n--- Random Test {} (seed: {}) ---", test_idx + 1, seed);

            // Use a simple LCG for reproducible "random" numbers
            let mut rng_state: u32 = seed;
            let mut next_random = || {
                rng_state = rng_state.wrapping_mul(1_103_515_245).wrapping_add(12345);
                f64::from(rng_state >> 16) / 32768.0
            };

            // Generate random vertices in unit cube
            let random_vertices: Vec<_> = (0..20)
                .map(|_| vertex!([next_random(), next_random(), next_random()]))
                .collect();

            let mut random_tds =
                Tds::new(&random_vertices[..4]).expect("Random TDS creation should succeed");
            let mut success_count = 0;

            for (i, vertex) in random_vertices[4..].iter().enumerate() {
                let result = algorithm.insert_vertex(&mut random_tds, *vertex);
                match result {
                    Ok(_) => {
                        success_count += 1;
                        println!("  ✓ Random vertex {} inserted", i + 4);
                    }
                    Err(e) => println!("  ⚠ Random vertex {} failed: {:?}", i + 4, e),
                }
            }

            println!(
                "  Success rate: {}/{}",
                success_count,
                random_vertices.len() - 4
            );
            assert!(
                random_tds.is_valid().is_ok(),
                "Random TDS should remain valid for seed {seed}"
            );

            // Verify we had reasonable success rate (at least 50%)
            assert!(
                success_count >= (random_vertices.len() - 4) / 2,
                "Should successfully insert at least half of random vertices for seed {seed}"
            );
        }
    }

    #[test]
    fn test_geometric_configurations_extreme_coordinates() {
        let mut algorithm = RobustBoyerWatson::<f64, Option<()>, Option<()>, 3>::new();

        // Test with very large coordinates
        let large_vertices = vec![
            vertex!([0.0, 0.0, 0.0]),
            vertex!([1e6, 0.0, 0.0]),
            vertex!([0.0, 1e6, 0.0]),
            vertex!([0.0, 0.0, 1e6]),
            vertex!([1e5, 1e5, 1e5]), // Interior point with large coordinates
        ];

        let mut large_tds =
            Tds::new(&large_vertices[..4]).expect("Large coordinate TDS should be created");
        let large_result = algorithm.insert_vertex(&mut large_tds, large_vertices[4]);

        match large_result {
            Ok(_) => {
                println!("  ✓ Large coordinate insertion succeeded");
                assert!(
                    large_tds.is_valid().is_ok(),
                    "Large coordinate TDS should remain valid"
                );
            }
            Err(e) => {
                println!("  ⚠ Large coordinate insertion failed: {e:?}");
                // TDS should still be valid even if insertion failed
                assert!(
                    large_tds.is_valid().is_ok(),
                    "TDS should remain valid after large coordinate failure"
                );
            }
        }

        // Test with very small coordinates
        let small_vertices = vec![
            vertex!([0.0, 0.0, 0.0]),
            vertex!([1e-6, 0.0, 0.0]),
            vertex!([0.0, 1e-6, 0.0]),
            vertex!([0.0, 0.0, 1e-6]),
            vertex!([1e-7, 1e-7, 1e-7]), // Interior point with small coordinates
        ];

        let mut small_tds =
            Tds::new(&small_vertices[..4]).expect("Small coordinate TDS should be created");
        let small_result = algorithm.insert_vertex(&mut small_tds, small_vertices[4]);

        match small_result {
            Ok(_) => {
                println!("  ✓ Small coordinate insertion succeeded");
                assert!(
                    small_tds.is_valid().is_ok(),
                    "Small coordinate TDS should remain valid"
                );
            }
            Err(e) => {
                println!("  ⚠ Small coordinate insertion failed: {e:?}");
                // TDS should still be valid even if insertion failed
                assert!(
                    small_tds.is_valid().is_ok(),
                    "TDS should remain valid after small coordinate failure"
                );
            }
        }

        // Test with mixed large and small coordinates
        let mixed_vertices = vec![
            vertex!([0.0, 0.0, 0.0]),
            vertex!([1e6, 0.0, 0.0]),
            vertex!([0.0, 1e-6, 0.0]),
            vertex!([0.0, 0.0, 1.0]),
            vertex!([1e3, 1e-3, 0.5]), // Mixed scale interior point
        ];

        let mut mixed_tds =
            Tds::new(&mixed_vertices[..4]).expect("Mixed coordinate TDS should be created");
        let mixed_result = algorithm.insert_vertex(&mut mixed_tds, mixed_vertices[4]);

        match mixed_result {
            Ok(_) => {
                println!("  ✓ Mixed coordinate insertion succeeded");
                assert!(
                    mixed_tds.is_valid().is_ok(),
                    "Mixed coordinate TDS should remain valid"
                );
            }
            Err(e) => {
                println!("  ⚠ Mixed coordinate insertion failed: {e:?}");
                // TDS should still be valid even if insertion failed
                assert!(
                    mixed_tds.is_valid().is_ok(),
                    "TDS should remain valid after mixed coordinate failure"
                );
            }
        }
    }
}<|MERGE_RESOLUTION|>--- conflicted
+++ resolved
@@ -735,15 +735,10 @@
         &self,
         tds: &Tds<T, U, V, D>,
     ) -> Result<FastHashMap<u64, Vec<CellKey>>, InsertionError> {
-<<<<<<< HEAD
         // Use cached facet mapping to avoid recomputation with proper error handling
         let tds_map = self
             .try_get_or_build_facet_cache(tds)
             .map_err(InsertionError::TriangulationState)?;
-=======
-        // Use cached facet mapping to avoid recomputation
-        let tds_map = self.get_or_build_facet_cache(tds);
->>>>>>> e41a9b9b
 
         // Transform the TDS map into the required format with validation
         let facet_to_cells: FastHashMap<u64, Vec<CellKey>> = tds_map
@@ -866,7 +861,6 @@
 
         let mut visible_facets = Vec::new();
 
-<<<<<<< HEAD
         // Get all boundary facets (facets shared by exactly one cell) using cache with proper error handling
         let facet_to_cells = self
             .try_get_or_build_facet_cache(tds)
@@ -874,16 +868,11 @@
 
         let mut cell_facets_cache: KeyBasedCellMap<Vec<Facet<T, U, V, D>>> =
             fast_hash_map_with_capacity(tds.number_of_cells());
-=======
-        // Get all boundary facets (facets shared by exactly one cell) using cache
-        let facet_to_cells = self.get_or_build_facet_cache(tds);
->>>>>>> e41a9b9b
 
         // Directly iterate over filtered boundary facets without collecting into a temporary Vec
         for (_facet_key, cells) in facet_to_cells.iter().filter(|(_, cells)| cells.len() == 1) {
             let (cell_key, facet_index) = cells[0];
             if let Some(cell) = tds.cells().get(cell_key) {
-<<<<<<< HEAD
                 let facets = match cell_facets_cache.entry(cell_key) {
                     std::collections::hash_map::Entry::Occupied(e) => e.into_mut(),
                     std::collections::hash_map::Entry::Vacant(v) => {
@@ -916,35 +905,6 @@
                                 idx,
                                 facets.len()
                             ),
-=======
-                if let Ok(facets) = cell.facets() {
-                    let idx = usize::from(facet_index);
-                    if idx < facets.len() {
-                        let facet = &facets[idx];
-
-                        // Test visibility using robust orientation predicates with fallback
-                        if self.is_facet_visible_from_vertex_robust(tds, facet, vertex, cell_key) {
-                            visible_facets.push(facet.clone());
-                        }
-                    } else {
-                        // Fail fast on invalid facet index - indicates TDS corruption
-                        return Err(InsertionError::TriangulationState(
-                            TriangulationValidationError::InconsistentDataStructure {
-                                message: format!(
-                                    "Facet index {} out of bounds (cell has {} facets) during visibility computation. \
-                                     This indicates triangulation data structure corruption.",
-                                    idx,
-                                    facets.len()
-                                ),
-                            },
-                        ));
-                    }
-                } else {
-                    return Err(InsertionError::TriangulationState(
-                        TriangulationValidationError::InconsistentDataStructure {
-                            message: "Failed to get facets from cell during visibility computation"
-                                .to_string(),
->>>>>>> e41a9b9b
                         },
                     ));
                 }
@@ -2179,10 +2139,6 @@
     }
 
     #[test]
-<<<<<<< HEAD
-    #[allow(deprecated)] // Test explicitly verifies deprecated method compatibility
-=======
->>>>>>> e41a9b9b
     fn test_facet_cache_provider_implementation() {
         use std::sync::atomic::Ordering;
 
@@ -2405,10 +2361,6 @@
     // =============================================================================
 
     #[test]
-<<<<<<< HEAD
-    #[allow(deprecated)] // Test verifies deprecated method compatibility
-=======
->>>>>>> e41a9b9b
     fn test_fallback_recovery_mechanisms() {
         println!("Testing fallback and recovery mechanisms...");
 
@@ -2571,10 +2523,7 @@
     // =============================================================================
 
     #[test]
-<<<<<<< HEAD
-    #[allow(deprecated)] // Test verifies deprecated method compatibility
-=======
->>>>>>> e41a9b9b
+
     fn test_comprehensive_algorithm_paths() {
         println!("Testing comprehensive algorithm paths...");
 
@@ -2661,10 +2610,7 @@
     }
 
     #[test]
-<<<<<<< HEAD
-    #[allow(deprecated)] // Test verifies deprecated method compatibility
-=======
->>>>>>> e41a9b9b
+
     fn test_boundary_condition_validation() {
         println!("Testing boundary condition validation...");
 
@@ -2925,10 +2871,7 @@
     }
 
     #[test]
-<<<<<<< HEAD
-    #[allow(deprecated)] // Test verifies deprecated method compatibility
-=======
->>>>>>> e41a9b9b
+
     fn test_cache_invalidation_and_recovery() {
         let mut algorithm = RobustBoyerWatson::<f64, Option<()>, Option<()>, 3>::new();
         let vertices = vec![
